import { DestroyRef } from "@angular/core";
import { Observable } from "rxjs";

export type KeyboardShortcutActiveUntil = Observable<unknown> | DestroyRef | 'destruct'

export type KeyStep = string[];

export interface KeyboardShortcut {
  id: string;
  /**
   * Single-step shortcuts keep the existing shape using `keys`/`macKeys`.
   * For multi-step shortcuts, use `steps` (array of steps), where each step is an array of keys.
<<<<<<< HEAD
   * 
   * The library allows registering multiple shortcuts with the same 
   * key combination as long as they are not simultaneously active. This enables:
   * - Context-specific shortcuts (e.g., same key in different UI contexts)
   * - Alternative shortcuts for the same action 
   * - Feature toggles with same keys for different modes
   * 
   * Conflicts are only checked among active shortcuts, not all registered shortcuts.
=======
>>>>>>> 73f69ce2
   */
  keys?: string[];
  macKeys?: string[];
  steps?: KeyStep[];
  macSteps?: KeyStep[];
  action: () => void;
  description: string;
<<<<<<< HEAD
  activeUntil?: KeyboardShortcutActiveUntil;
  /**
   * Optional filter function for this specific shortcut.
   * If provided, this filter is evaluated AFTER global filters.
   * Both global filters AND this filter must return true for the shortcut to execute.
   * 
   * @param event - The keyboard event to evaluate
   * @returns `true` to allow this shortcut, `false` to ignore the event
   * 
   * @example
   * ```typescript
   * // This shortcut works everywhere, even bypassing global input filters
   * {
   *   id: 'emergency-save',
   *   keys: ['ctrl', 'shift', 's'],
   *   action: () => this.emergencySave(),
   *   filter: () => true, // Always allow
   *   description: 'Emergency save (works in inputs)'
   * }
   * ```
   */
  filter?: KeyboardShortcutFilter;
=======
  activeUntil?: KeyboardShortcutActiveUntil
>>>>>>> 73f69ce2
}

export interface KeyboardShortcutGroup {
  id: string;
  shortcuts: KeyboardShortcut[];
  active: boolean;
  /**
   * Optional filter function for this entire group.
   * If provided, this filter is evaluated AFTER global filters but BEFORE individual shortcut filters.
   * The filter hierarchy is: Global filters → Group filter → Individual shortcut filter.
   * All applicable filters must return true for a shortcut to execute.
   * 
   * @param event - The keyboard event to evaluate
   * @returns `true` to allow shortcuts in this group, `false` to ignore the event
   * 
   * @example
   * ```typescript
   * // Modal shortcuts group that only works when modal is active
   * keyboardService.registerGroup('modal-shortcuts', shortcuts, {
   *   filter: (event) => !!document.querySelector('.modal.active')
   * });
   * ```
   */
  filter?: KeyboardShortcutFilter;
}

/**
 * Filter function type for determining whether a keyboard event should be processed.
 * Return `true` to process the event (allow shortcuts), `false` to ignore it.
 * 
 * @param event - The keyboard event to evaluate
 * @returns `true` to allow shortcuts, `false` to ignore the event
 * 
 * @example
 * ```typescript
 * // Ignore shortcuts when typing in form elements
 * const inputFilter: KeyboardShortcutFilter = (event) => {
 *   const target = event.target as HTMLElement;
 *   const tagName = target?.tagName?.toLowerCase();
 *   return !['input', 'textarea', 'select'].includes(tagName) && !target?.isContentEditable;
 * };
 * // keyboardService.addFilter('forms', inputFilter);
 * ```
 */
export type KeyboardShortcutFilter = (event: KeyboardEvent) => boolean;

/**
 * Options for registering a group of keyboard shortcuts
 */
export interface KeyboardShortcutGroupOptions {
  /**
   * Optional filter function for the entire group.
   * This filter is evaluated after global filters but before individual shortcut filters.
   */
  filter?: KeyboardShortcutFilter;
  /**
   * Optional lifecycle management for automatic cleanup
   */
  activeUntil?: KeyboardShortcutActiveUntil;
}

/**
 * Interface for keyboard shortcut data optimized for UI display
 */
export interface KeyboardShortcutUI {
  id: string;
  keys: string;
  macKeys: string;
  description: string;
}<|MERGE_RESOLUTION|>--- conflicted
+++ resolved
@@ -10,7 +10,6 @@
   /**
    * Single-step shortcuts keep the existing shape using `keys`/`macKeys`.
    * For multi-step shortcuts, use `steps` (array of steps), where each step is an array of keys.
-<<<<<<< HEAD
    * 
    * The library allows registering multiple shortcuts with the same 
    * key combination as long as they are not simultaneously active. This enables:
@@ -19,8 +18,6 @@
    * - Feature toggles with same keys for different modes
    * 
    * Conflicts are only checked among active shortcuts, not all registered shortcuts.
-=======
->>>>>>> 73f69ce2
    */
   keys?: string[];
   macKeys?: string[];
@@ -28,7 +25,6 @@
   macSteps?: KeyStep[];
   action: () => void;
   description: string;
-<<<<<<< HEAD
   activeUntil?: KeyboardShortcutActiveUntil;
   /**
    * Optional filter function for this specific shortcut.
@@ -51,9 +47,6 @@
    * ```
    */
   filter?: KeyboardShortcutFilter;
-=======
-  activeUntil?: KeyboardShortcutActiveUntil
->>>>>>> 73f69ce2
 }
 
 export interface KeyboardShortcutGroup {
