<<<<<<< HEAD
export type KeyStep = string[];
=======
import { DestroyRef } from "@angular/core";
import { Observable } from "rxjs";

export type KeyboardShortcutActiveUntil = Observable<unknown> | DestroyRef | 'destruct'
>>>>>>> 90b32521

export interface KeyboardShortcut {
  id: string;
  /**
   * Single-step shortcuts keep the existing shape using `keys`/`macKeys`.
   * For multi-step shortcuts, use `steps` (array of steps), where each step is an array of keys.
   */
  keys?: string[];
  macKeys?: string[];
  steps?: KeyStep[];
  macSteps?: KeyStep[];
  action: () => void;
  description: string;
  activeUntil?: KeyboardShortcutActiveUntil
}

export interface KeyboardShortcutGroup {
  id: string;
  shortcuts: KeyboardShortcut[];
  active: boolean;
}

/**
 * Interface for keyboard shortcut data optimized for UI display
 */
export interface KeyboardShortcutUI {
  id: string;
  keys: string;
  macKeys: string;
  description: string;
}<|MERGE_RESOLUTION|>--- conflicted
+++ resolved
@@ -1,11 +1,9 @@
-<<<<<<< HEAD
-export type KeyStep = string[];
-=======
 import { DestroyRef } from "@angular/core";
 import { Observable } from "rxjs";
 
 export type KeyboardShortcutActiveUntil = Observable<unknown> | DestroyRef | 'destruct'
->>>>>>> 90b32521
+
+export type KeyStep = string[];
 
 export interface KeyboardShortcut {
   id: string;
