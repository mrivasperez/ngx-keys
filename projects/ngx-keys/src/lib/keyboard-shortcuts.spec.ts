import { KeyboardShortcut } from './keyboard-shortcut.interface';
import { KeyboardShortcutsErrors } from './keyboard-shortcuts.errors';
import * as ngCore from '@angular/core';
import { of } from 'rxjs';
import {
<<<<<<< HEAD
=======
  TestableKeyboardShortcuts,
>>>>>>> 73f69ce2
  createMockShortcut,
  createMockShortcuts,
  createKeyboardEvent,
  KeyboardEvents,
<<<<<<< HEAD
  createFakeDestroyRef,
  TestObservables,
  createMultiStepMockShortcut,
  dispatchKeyEvent,
  dispatchWindowBlur,
} from './test-utils';
import { KeyboardShortcuts } from './keyboard-shortcuts';
import { TestBed } from '@angular/core/testing';
=======
  TestKeyboardShortcutsWithFakeDestruct,
  TestObservables,
  NonBrowserKeyboardShortcuts,
  createMultiStepMockShortcut,
  createStepEvent
} from './test-utils';
>>>>>>> 73f69ce2

describe('KeyboardShortcuts', () => {
  let service: TestableKeyboardShortcuts;
  let mockAction: jasmine.Spy;

  // Keep the original mockShortcut for backwards compatibility during refactoring
  const mockShortcut: KeyboardShortcut = {
    id: 'test-shortcut',
    keys: ['ctrl', 's'],
    macKeys: ['meta', 's'],
    action: () => {},
    description: 'Test shortcut',
  };

<<<<<<< HEAD
  beforeEach(async () => {
    TestBed.configureTestingModule({
      providers: [ngCore.provideZonelessChangeDetection(), KeyboardShortcuts],
    });
    service = TestBed.inject(KeyboardShortcuts);

    // Allow a microtask tick for the service to perform any async setup
    // (the real service schedules listening via afterNextRender). Tests
    // should not call private methods; instead we give the runtime a chance
    // to attach DOM listeners.
    await new Promise((resolve) => setTimeout(resolve, 0));

=======
  beforeEach(() => {
    service = new TestableKeyboardShortcuts();
>>>>>>> 73f69ce2
    mockAction = jasmine.createSpy('mockAction');
  });

  afterEach(() => {
    service.ngOnDestroy();
  });

  it('should be created', () => {
    expect(service).toBeTruthy();
  });

  describe('Reactive Signals', () => {
    it('should provide reactive signals for UI', () => {
      expect(service.shortcuts$).toBeDefined();
      expect(service.shortcutsUI$).toBeDefined();
    });

    it('should update shortcuts$ signal when shortcuts are registered', () => {
      const initialCount = service.shortcuts$().active.length;

      const shortcut = { ...mockShortcut, action: mockAction };
      service.register(shortcut);

      expect(service.shortcuts$().active.length).toBe(initialCount + 1);
      expect(service.shortcutsUI$().active[0]).toEqual({
        id: 'test-shortcut',
        keys: 'Ctrl+S',
        macKeys: '⌘+S',
        description: 'Test shortcut',
      });
    });

    it('should update shortcuts$ signal when shortcuts are deactivated', () => {
      const shortcut = { ...mockShortcut, action: mockAction };
      service.register(shortcut);
      service.deactivate('test-shortcut');

      expect(service.shortcuts$().inactive.length).toBe(1);
      expect(service.shortcuts$().inactive[0].id).toBe('test-shortcut');
      expect(service.shortcuts$().active.length).toBe(0);
    });

    it('should update shortcuts$ signal with all registered shortcuts', () => {
      const shortcut1 = { ...mockShortcut, id: 'shortcut-1', action: mockAction };
      const shortcut2 = {
        ...mockShortcut,
        id: 'shortcut-2',
        keys: ['ctrl', 'c'],
        macKeys: ['meta', 'c'],
        action: mockAction,
      };

      service.register(shortcut1);
      service.register(shortcut2);

      expect(service.shortcuts$().all.length).toBe(2);
      expect(service.shortcuts$().all.map((s) => s.id)).toContain('shortcut-1');
      expect(service.shortcuts$().all.map((s) => s.id)).toContain('shortcut-2');
    });

    it('should update group signals', () => {
      const shortcuts = [{ ...mockShortcut, id: 'shortcut-1', action: mockAction }];

      service.registerGroup('test-group', shortcuts);
      expect(service.shortcuts$().groups.active).toContain('test-group');
      expect(service.shortcuts$().groups.inactive).not.toContain('test-group');

      service.deactivateGroup('test-group');
      expect(service.shortcuts$().groups.active).not.toContain('test-group');
      expect(service.shortcuts$().groups.inactive).toContain('test-group');
    });
  });

  describe('Single Shortcut Management', () => {
    it('should register a single shortcut', () => {
      const shortcut = createMockShortcut({ action: mockAction });
      service.register(shortcut);

      expect(service.getShortcuts().has('test-shortcut')).toBe(true);
      expect(service.isActive('test-shortcut')).toBe(true);
    });

    it('should unregister a single shortcut', () => {
      const shortcut = createMockShortcut({ action: mockAction });
      service.register(shortcut);
      service.unregister('test-shortcut');

      expect(service.getShortcuts().has('test-shortcut')).toBe(false);
      expect(service.isActive('test-shortcut')).toBe(false);
    });

    it('should activate and deactivate individual shortcuts', () => {
      const shortcut = createMockShortcut({ action: mockAction });
      service.register(shortcut);

      service.deactivate('test-shortcut');
      expect(service.isActive('test-shortcut')).toBe(false);

      service.activate('test-shortcut');
      expect(service.isActive('test-shortcut')).toBe(true);
    });

    it('should throw error when activating non-existent shortcuts', () => {
      expect(() => service.activate('non-existent')).toThrowError(
        KeyboardShortcutsErrors.CANNOT_ACTIVATE_SHORTCUT('non-existent')
      );
    });

    it('should throw error when deactivating non-existent shortcuts', () => {
      expect(() => service.deactivate('non-existent')).toThrowError(
        KeyboardShortcutsErrors.CANNOT_DEACTIVATE_SHORTCUT('non-existent')
      );
    });

    describe('activeUntil cleanup', () => {
      it('should handle undefined activeUntil gracefully', () => {
        const mockAction = jasmine.createSpy('mockAction');

        const shortcut: KeyboardShortcut = {
          id: 'no-activeuntil-test',
          keys: ['f3'],
          macKeys: ['f3'],
          action: mockAction,
          description: 'Test no activeUntil',
<<<<<<< HEAD
          activeUntil: undefined,
=======
          activeUntil: undefined
>>>>>>> 73f69ce2
        };

        expect(() => service.register(shortcut)).not.toThrow();
        expect(service.isRegistered('no-activeuntil-test')).toBe(true);
      });

      it('should unregister when activeUntil is "destruct" by using an overridden setupActiveUntil', () => {
        const mockAction = jasmine.createSpy('mockAction');
<<<<<<< HEAD
        const fake = createFakeDestroyRef();
=======
        const localService = new TestKeyboardShortcutsWithFakeDestruct();
>>>>>>> 73f69ce2

        const shortcut = createMockShortcut({
          id: 'destruct-test',
          keys: ['f4'],
          macKeys: ['f4'],
          action: mockAction,
          description: 'Test destruct',
<<<<<<< HEAD
          activeUntil: fake as any,
        });

        service.register(shortcut);
        expect(service.isRegistered('destruct-test')).toBe(true);

        // Trigger destruction using the fake DestroyRef
        fake.trigger();
        expect(service.isRegistered('destruct-test')).toBe(false);
=======
          activeUntil: 'destruct'
        });

        localService.register(shortcut);
        expect(localService.isRegistered('destruct-test')).toBe(true);

        // Trigger destruction using the utility's fake DestroyRef
        localService.fakeDestroyRef.trigger();
        expect(localService.isRegistered('destruct-test')).toBe(false);
>>>>>>> 73f69ce2
      });

      it('should unregister when activeUntil is a DestroyRef instance', () => {
        const mockAction = jasmine.createSpy('mockAction');

        // Try to extend the real DestroyRef if available, otherwise fallback to a compatible fake
        const RealDestroyRef: any = (ngCore as any).DestroyRef || null;

        let instance: any;
        if (RealDestroyRef) {
          class LocalFake extends RealDestroyRef {
            private cb: (() => void) | null = null;
<<<<<<< HEAD
            onDestroy(fn: () => void) {
              this.cb = fn;
            }
            trigger() {
              if (this.cb) this.cb();
            }
=======
            onDestroy(fn: () => void) { this.cb = fn; }
            trigger() { if (this.cb) this.cb(); }
>>>>>>> 73f69ce2
          }
          instance = new LocalFake();
        } else {
          // Fallback: use a plain object that will still match the instanceof check in some environments
          instance = {
            cb: null as any,
<<<<<<< HEAD
            onDestroy(fn: () => void) {
              this.cb = fn;
            },
            trigger() {
              if (this.cb) this.cb();
            },
=======
            onDestroy(fn: () => void) { this.cb = fn; },
            trigger() { if (this.cb) this.cb(); }
>>>>>>> 73f69ce2
          };
          // Try to set prototype to mimic DestroyRef if available
          if ((ngCore as any).DestroyRef && (ngCore as any).DestroyRef.prototype) {
            Object.setPrototypeOf(instance, (ngCore as any).DestroyRef.prototype);
          }
        }

        const shortcut: KeyboardShortcut = {
          id: 'destroyref-instance-test',
          keys: ['f5'],
          macKeys: ['f5'],
          action: mockAction,
          description: 'Test destroyref instance',
<<<<<<< HEAD
          activeUntil: instance,
=======
          activeUntil: instance
>>>>>>> 73f69ce2
        } as any;

        service.register(shortcut);
        expect(service.isRegistered('destroyref-instance-test')).toBe(true);

        // Trigger the stored callback
        instance.trigger();
        expect(service.isRegistered('destroyref-instance-test')).toBe(false);
      });

      it('should unregister when observable emits', () => {
        const mockAction = jasmine.createSpy('mockAction');
        const obs = TestObservables.immediateTrigger();

        const shortcut = createMockShortcut({
          id: 'observable-test',
          keys: ['f6'],
          macKeys: ['f6'],
          action: mockAction,
          description: 'Test observable',
<<<<<<< HEAD
          activeUntil: obs,
=======
          activeUntil: obs
>>>>>>> 73f69ce2
        });

        service.register(shortcut);
        // Observable emits synchronously so the shortcut should have been unregistered
        expect(service.isRegistered('observable-test')).toBe(false);
      });
    });
  });

  describe('Group Management', () => {
    it('should register a group of shortcuts', () => {
      const shortcuts = createMockShortcuts(2, { action: mockAction });
      // Update the second shortcut to use different keys
      shortcuts[1].keys = ['ctrl', 'c'];
      shortcuts[1].macKeys = ['meta', 'c'];

      service.registerGroup('test-group', shortcuts);

      expect(service.getGroups().has('test-group')).toBe(true);
      expect(service.isGroupActive('test-group')).toBe(true);
      expect(service.isActive('shortcut-1')).toBe(true);
      expect(service.isActive('shortcut-2')).toBe(true);
    });

    it('should unregister a group of shortcuts', () => {
      const shortcuts = createMockShortcuts(2, { action: mockAction });
      shortcuts[1].keys = ['ctrl', 'c'];
      shortcuts[1].macKeys = ['meta', 'c'];

      service.registerGroup('test-group', shortcuts);
      service.unregisterGroup('test-group');

      expect(service.getGroups().has('test-group')).toBe(false);
      expect(service.isGroupActive('test-group')).toBe(false);
      expect(service.isActive('shortcut-1')).toBe(false);
      expect(service.isActive('shortcut-2')).toBe(false);
    });

    it('should activate and deactivate groups', () => {
      const shortcuts = createMockShortcuts(2, { action: mockAction });
      shortcuts[1].keys = ['ctrl', 'c'];
      shortcuts[1].macKeys = ['meta', 'c'];

      service.registerGroup('test-group', shortcuts);

      service.deactivateGroup('test-group');
      expect(service.isGroupActive('test-group')).toBe(false);
      expect(service.isActive('shortcut-1')).toBe(false);
      expect(service.isActive('shortcut-2')).toBe(false);

      service.activateGroup('test-group');
      expect(service.isGroupActive('test-group')).toBe(true);
      expect(service.isActive('shortcut-1')).toBe(true);
      expect(service.isActive('shortcut-2')).toBe(true);
    });

    it('should throw error when activating non-existent groups', () => {
      expect(() => service.activateGroup('non-existent')).toThrowError(
        KeyboardShortcutsErrors.CANNOT_ACTIVATE_GROUP('non-existent')
      );
    });

    it('should throw error when deactivating non-existent groups', () => {
      expect(() => service.deactivateGroup('non-existent')).toThrowError(
        KeyboardShortcutsErrors.CANNOT_DEACTIVATE_GROUP('non-existent')
      );
    });

    it('should throw error when unregistering non-existent groups', () => {
      expect(() => service.unregisterGroup('non-existent')).toThrowError(
        KeyboardShortcutsErrors.CANNOT_UNREGISTER_GROUP('non-existent')
      );
    });

    describe('activeUntil cleanup', () => {
      it('should handle undefined activeUntil gracefully for groups', () => {
        const mockAction = jasmine.createSpy('mockAction');

        const shortcuts = [
          {
            id: 'group-no-activeuntil-1',
            keys: ['f7'],
            macKeys: ['f7'],
            action: mockAction,
<<<<<<< HEAD
            description: 'Test',
          },
=======
            description: 'Test'
          }
>>>>>>> 73f69ce2
        ];

        expect(() => service.registerGroup('group-no-activeuntil', shortcuts)).not.toThrow();
        expect(service.isGroupRegistered('group-no-activeuntil')).toBe(true);
      });

      it('should unregister group when activeUntil is "destruct" by using an overridden setupActiveUntil', () => {
        const mockAction = jasmine.createSpy('mockAction');
<<<<<<< HEAD
        const fake = createFakeDestroyRef();
=======

        class DestructGroupService extends KeyboardShortcuts {
          public fakeRef = { cb: null as (() => void) | null, onDestroy(fn: () => void) { this.cb = fn }, trigger() { if (this.cb) this.cb(); } };
          constructor() { super(); (this as any).isBrowser = true; (this as any).isListening = false; }
          protected override setupActiveUntil(activeUntil: any, unregister: () => void) {
            if (activeUntil === 'destruct') {
              this.fakeRef.onDestroy(unregister);
              return;
            }
            return super.setupActiveUntil(activeUntil, unregister);
          }
        }

        const localService = new DestructGroupService();
>>>>>>> 73f69ce2

        const shortcuts = [
          {
            id: 'group-destruct-1',
            keys: ['f8'],
            macKeys: ['f8'],
            action: mockAction,
<<<<<<< HEAD
            description: 'Test',
          },
        ];

        service.registerGroup('group-destruct', shortcuts, fake as any);
        expect(service.isGroupRegistered('group-destruct')).toBe(true);

        fake.trigger();
        expect(service.isGroupRegistered('group-destruct')).toBe(false);
=======
            description: 'Test'
          }
        ];

        localService.registerGroup('group-destruct', shortcuts, 'destruct' as any);
        expect(localService.isGroupRegistered('group-destruct')).toBe(true);

        localService.fakeRef.trigger();
        expect(localService.isGroupRegistered('group-destruct')).toBe(false);
>>>>>>> 73f69ce2
      });

      it('should unregister group when activeUntil is a DestroyRef instance', () => {
        const mockAction = jasmine.createSpy('mockAction');

        const RealDestroyRef: any = (ngCore as any).DestroyRef || null;
        let instance: any;
        if (RealDestroyRef) {
          class LocalFake extends RealDestroyRef {
            private cb: (() => void) | null = null;
<<<<<<< HEAD
            onDestroy(fn: () => void) {
              this.cb = fn;
            }
            trigger() {
              if (this.cb) this.cb();
            }
=======
            onDestroy(fn: () => void) { this.cb = fn; }
            trigger() { if (this.cb) this.cb(); }
>>>>>>> 73f69ce2
          }
          instance = new LocalFake();
        } else {
          instance = {
            cb: null as any,
<<<<<<< HEAD
            onDestroy(fn: () => void) {
              this.cb = fn;
            },
            trigger() {
              if (this.cb) this.cb();
            },
=======
            onDestroy(fn: () => void) { this.cb = fn; },
            trigger() { if (this.cb) this.cb(); }
>>>>>>> 73f69ce2
          };
          if ((ngCore as any).DestroyRef && (ngCore as any).DestroyRef.prototype) {
            Object.setPrototypeOf(instance, (ngCore as any).DestroyRef.prototype);
          }
        }

        const shortcuts = [
          {
            id: 'group-dref-1',
            keys: ['f9'],
            macKeys: ['f9'],
            action: mockAction,
<<<<<<< HEAD
            description: 'Test',
          },
=======
            description: 'Test'
          }
>>>>>>> 73f69ce2
        ];

        service.registerGroup('group-dref', shortcuts, instance);
        expect(service.isGroupRegistered('group-dref')).toBe(true);

        instance.trigger();
        expect(service.isGroupRegistered('group-dref')).toBe(false);
      });

      it('should unregister group when observable emits', () => {
        const mockAction = jasmine.createSpy('mockAction');
        const obs = of(true);

        const shortcuts = [
          {
            id: 'group-obs-1',
            keys: ['f10'],
            macKeys: ['f10'],
            action: mockAction,
<<<<<<< HEAD
            description: 'Test',
          },
=======
            description: 'Test'
          }
>>>>>>> 73f69ce2
        ];

        service.registerGroup('group-obs', shortcuts, obs as any);
        // of(true) emits synchronously so the group should have been unregistered
        expect(service.isGroupRegistered('group-obs')).toBe(false);
      });
    });
  });

  describe('Key Formatting', () => {
    it('should format PC keys with proper separators', () => {
      const shortcut = {
        ...mockShortcut,
        keys: ['ctrl', 'shift', 'a'],
        macKeys: ['meta', 'shift', 'a'],
        action: mockAction,
      };
      service.register(shortcut);

      const formatted = service.shortcutsUI$().all[0];
      expect(formatted.keys).toBe('Ctrl+Shift+A');
    });

    it('should format Mac keys with Unicode symbols', () => {
      const shortcut = {
        ...mockShortcut,
        keys: ['ctrl', 'alt', 'shift', 'a'],
        macKeys: ['meta', 'alt', 'shift', 'a'],
        action: mockAction,
      };
      service.register(shortcut);

      const formatted = service.shortcutsUI$().all[0];
      expect(formatted.macKeys).toBe('⌘+⌥+⇧+A');
    });

    it('should handle unknown modifier keys', () => {
      const shortcut = {
        ...mockShortcut,
        keys: ['unknown', 'x'],
        macKeys: ['unknown', 'x'],
        action: mockAction,
      };
      service.register(shortcut);

      const formatted = service.shortcutsUI$().all[0];
      expect(formatted.keys).toBe('UNKNOWN+X');
      expect(formatted.macKeys).toBe('UNKNOWN+X');
    });

    it('should handle cmd and command keys on Mac', () => {
      const shortcut1 = {
        ...mockShortcut,
        id: 'cmd-test',
        keys: ['cmd', 's'],
        macKeys: ['cmd', 's'],
        action: mockAction,
      };
      const shortcut2 = {
        ...mockShortcut,
        id: 'command-test',
        keys: ['command', 'c'],
        macKeys: ['command', 'c'],
        action: mockAction,
      };

      service.register(shortcut1);
      service.register(shortcut2);

      const formatted = service.shortcutsUI$().all;
      expect(formatted.find((s: any) => s.id === 'cmd-test')?.macKeys).toBe('⌘+S');
      expect(formatted.find((s: any) => s.id === 'command-test')?.macKeys).toBe('⌘+C');
    });
  });

  describe('Key Matching Logic', () => {
<<<<<<< HEAD
    it('should correctly trigger actions for pressed key combinations (behavioral)', () => {
      const action = jasmine.createSpy('action');
      service.register(createMockShortcut({ id: 'behav-ctrl-s', keys: ['ctrl', 's'], action }));
      dispatchKeyEvent(KeyboardEvents.ctrlS());
      expect(action).toHaveBeenCalled();
    });

    it('should detect and match a chord of two non-modifier keys', () => {
      // Register a chord shortcut using our utility
      const chordAction = jasmine.createSpy('chordAction');
      service.register(
        createMockShortcut({
          id: 'chord-ca',
          keys: ['c', 'a'],
          macKeys: ['c', 'a'],
          action: chordAction,
          description: 'Chord C+A',
        })
      );

      // Simulate keydown for 'c' using our utility
      const eventC = createKeyboardEvent({ key: 'c' });
      dispatchKeyEvent(eventC);

      // Simulate keydown for 'a' while 'c' is still down
      const eventA = createKeyboardEvent({ key: 'a' });
      dispatchKeyEvent(eventA);

      // The chord action should have been executed when the second key was pressed
      expect(chordAction).toHaveBeenCalled();
    });

    it('should not falsely match chord when only one key is pressed', () => {
      const chordAction = jasmine.createSpy('chordAction2');
      service.register(
        createMockShortcut({
          id: 'chord-xy',
          keys: ['x', 'y'],
          macKeys: ['x', 'y'],
          action: chordAction,
          description: 'Chord X+Y',
        })
      );

      const eventX = createKeyboardEvent({ key: 'x' });
      dispatchKeyEvent(eventX);

      // Only one key down - should not trigger
      expect(chordAction).not.toHaveBeenCalled();
    });

    it('should clear currently-down keys and prevent stale chord matches', () => {
      const chordAction = jasmine.createSpy('chordActionClear');
      service.register(
        createMockShortcut({
          id: 'chord-clear',
          keys: ['m', 'n'],
          macKeys: ['m', 'n'],
          action: chordAction,
          description: 'Chord M+N',
        })
      );

      // Simulate m down using our utility
      const eventM = createKeyboardEvent({ key: 'm' });
      dispatchKeyEvent(eventM);
=======

    it('should correctly parse pressed keys from keyboard event', () => {
      const event = KeyboardEvents.ctrlS();

      const pressedKeys = service.testGetPressedKeys(event);
      expect(pressedKeys).toEqual(['ctrl', 's']);
    });

    it('should detect and match a chord of two non-modifier keys', () => {
      // Register a chord shortcut using our utility
      const chordAction = jasmine.createSpy('chordAction');
      service.register(createMockShortcut({
        id: 'chord-ca',
        keys: ['c', 'a'],
        macKeys: ['c', 'a'],
        action: chordAction,
        description: 'Chord C+A'
      }));

      // Simulate keydown for 'c' using our utility
      const eventC = createKeyboardEvent({ key: 'c' });
      service.testHandleKeydown(eventC);

      // Simulate keydown for 'a' while 'c' is still down
      const eventA = createKeyboardEvent({ key: 'a' });
      service.testHandleKeydown(eventA);

      // The chord action should have been executed when the second key was pressed
      expect(chordAction).toHaveBeenCalled();
    });

    it('should not falsely match chord when only one key is pressed', () => {
      const chordAction = jasmine.createSpy('chordAction2');
      service.register(createMockShortcut({
        id: 'chord-xy',
        keys: ['x', 'y'],
        macKeys: ['x', 'y'],
        action: chordAction,
        description: 'Chord X+Y'
      }));

      const eventX = createKeyboardEvent({ key: 'x' });
      service.testHandleKeydown(eventX);

      // Only one key down - should not trigger
      expect(chordAction).not.toHaveBeenCalled();
    });

    it('should clear currently-down keys and prevent stale chord matches', () => {
      const chordAction = jasmine.createSpy('chordActionClear');
      service.register(createMockShortcut({
        id: 'chord-clear',
        keys: ['m', 'n'],
        macKeys: ['m', 'n'],
        action: chordAction,
        description: 'Chord M+N'
      }));

      // Simulate m down using our utility
      const eventM = createKeyboardEvent({ key: 'm' });
      service.testHandleKeydown(eventM);

      // Now simulate window blur/visibility change by calling the clear method
      service.clearCurrentlyDownKeys();

      // Simulate n down — chord should not trigger because the state was cleared
      const eventN = createKeyboardEvent({ key: 'n' });
      service.testHandleKeydown(eventN);

      expect(chordAction).not.toHaveBeenCalled();
    });

    it('should handle chord with three non-modifier keys', () => {
      const chordAction = jasmine.createSpy('tripleChordAction');
      service.register(createMockShortcut({
        id: 'chord-abc',
        keys: ['a', 'b', 'c'],
        macKeys: ['a', 'b', 'c'],
        action: chordAction,
        description: 'Chord A+B+C'
      }));

      // Press all three keys in sequence
      service.testHandleKeydown(createKeyboardEvent({ key: 'a' }));
      service.testHandleKeydown(createKeyboardEvent({ key: 'b' }));
      service.testHandleKeydown(createKeyboardEvent({ key: 'c' }));

      expect(chordAction).toHaveBeenCalled();
    });

    it('should handle chord with modifiers and non-modifier keys combined', () => {
      const chordAction = jasmine.createSpy('modifierChordAction');
      service.register(createMockShortcut({
        id: 'chord-ctrl-ab',
        keys: ['ctrl', 'a', 'b'],
        macKeys: ['meta', 'a', 'b'],
        action: chordAction,
        description: 'Chord Ctrl+A+B'
      }));

      // Press ctrl, then a, then b
      service.testHandleKeydown(createKeyboardEvent({ key: 'a', ctrlKey: true }));
      service.testHandleKeydown(createKeyboardEvent({ key: 'b', ctrlKey: true }));

      expect(chordAction).toHaveBeenCalled();
    });

    it('should not trigger chord when keys are pressed in wrong combination', () => {
      const chordAction = jasmine.createSpy('wrongOrderAction');
      service.register(createMockShortcut({
        id: 'chord-precise',
        keys: ['p', 'q'],
        macKeys: ['p', 'q'],
        action: chordAction,
        description: 'Chord P+Q'
      }));

      // Press only p, then release without pressing q
      service.testHandleKeydown(createKeyboardEvent({ key: 'p' }));
      // Simulate some other key being pressed instead
      service.testHandleKeydown(createKeyboardEvent({ key: 'r' }));

      expect(chordAction).not.toHaveBeenCalled();
    });

    it('should handle multiple different chords without interference', () => {
      const chordAction1 = jasmine.createSpy('chord1Action');
      const chordAction2 = jasmine.createSpy('chord2Action');

      service.register(createMockShortcut({
        id: 'chord-first',
        keys: ['j', 'k'],
        macKeys: ['j', 'k'],
        action: chordAction1,
        description: 'Chord J+K'
      }));

      service.register(createMockShortcut({
        id: 'chord-second',
        keys: ['l', 'm'],
        macKeys: ['l', 'm'],
        action: chordAction2,
        description: 'Chord L+M'
      }));

      // Trigger first chord
      service.testHandleKeydown(createKeyboardEvent({ key: 'j' }));
      service.testHandleKeydown(createKeyboardEvent({ key: 'k' }));

      expect(chordAction1).toHaveBeenCalled();
      expect(chordAction2).not.toHaveBeenCalled();

      // Clear currently pressed keys to ensure clean state for second chord
      service.clearCurrentlyDownKeys();

      // Reset spy calls and trigger second chord
      chordAction1.calls.reset();
      chordAction2.calls.reset();

      service.testHandleKeydown(createKeyboardEvent({ key: 'l' }));
      service.testHandleKeydown(createKeyboardEvent({ key: 'm' }));

      expect(chordAction1).not.toHaveBeenCalled();
      expect(chordAction2).toHaveBeenCalled();
    });

    it('should parse multiple modifier keys', () => {
      const event = KeyboardEvents.allModifiers('a');

      const pressedKeys = service.testGetPressedKeys(event);
      expect(pressedKeys).toEqual(['ctrl', 'alt', 'shift', 'meta', 'a']);
    });

    it('should ignore modifier keys as main key', () => {
      const event = createKeyboardEvent({
        ctrlKey: true,
        key: 'control'
      });

      const pressedKeys = service.testGetPressedKeys(event);
      expect(pressedKeys).toEqual(['ctrl']);
    });

    it('should handle special keys', () => {
      const event = KeyboardEvents.enter();

      const pressedKeys = service.testGetPressedKeys(event);
      expect(pressedKeys).toEqual(['enter']);
    });
>>>>>>> 73f69ce2

      // Now simulate window blur/visibility change by calling the clear method
      service.clearCurrentlyDownKeys();

<<<<<<< HEAD
      // Simulate n down — chord should not trigger because the state was cleared
      const eventN = createKeyboardEvent({ key: 'n' });
      dispatchKeyEvent(eventN);

      expect(chordAction).not.toHaveBeenCalled();
=======
      expect(service.testKeysMatch(pressedKeys, targetKeys)).toBe(true);
>>>>>>> 73f69ce2
    });

    it('should handle chord with three non-modifier keys', () => {
      const chordAction = jasmine.createSpy('tripleChordAction');
      service.register(
        createMockShortcut({
          id: 'chord-abc',
          keys: ['a', 'b', 'c'],
          macKeys: ['a', 'b', 'c'],
          action: chordAction,
          description: 'Chord A+B+C',
        })
      );

      // Press all three keys in sequence
      dispatchKeyEvent(createKeyboardEvent({ key: 'a' }));
      dispatchKeyEvent(createKeyboardEvent({ key: 'b' }));
      dispatchKeyEvent(createKeyboardEvent({ key: 'c' }));

<<<<<<< HEAD
      expect(chordAction).toHaveBeenCalled();
=======
      expect(service.testKeysMatch(pressedKeys, targetKeys)).toBe(false);
>>>>>>> 73f69ce2
    });

    it('should handle chord with modifiers and non-modifier keys combined', () => {
      const chordAction = jasmine.createSpy('modifierChordAction');
      service.register(
        createMockShortcut({
          id: 'chord-ctrl-ab',
          keys: ['ctrl', 'a', 'b'],
          macKeys: ['meta', 'a', 'b'],
          action: chordAction,
          description: 'Chord Ctrl+A+B',
        })
      );

      // Press ctrl, then a, then b
      dispatchKeyEvent(createKeyboardEvent({ key: 'a', ctrlKey: true }));
      dispatchKeyEvent(createKeyboardEvent({ key: 'b', ctrlKey: true }));

<<<<<<< HEAD
      expect(chordAction).toHaveBeenCalled();
=======
      expect(service.testKeysMatch(pressedKeys, targetKeys)).toBe(false);
>>>>>>> 73f69ce2
    });

    it('should not trigger chord when keys are pressed in wrong combination', () => {
      const chordAction = jasmine.createSpy('wrongOrderAction');
      service.register(
        createMockShortcut({
          id: 'chord-precise',
          keys: ['p', 'q'],
          macKeys: ['p', 'q'],
          action: chordAction,
          description: 'Chord P+Q',
        })
      );

      // Press only p, then release without pressing q
      dispatchKeyEvent(createKeyboardEvent({ key: 'p' }));
      // Simulate some other key being pressed instead
      dispatchKeyEvent(createKeyboardEvent({ key: 'r' }));

<<<<<<< HEAD
      expect(chordAction).not.toHaveBeenCalled();
=======
      expect(service.testKeysMatch(pressedKeys, targetKeys)).toBe(true);
>>>>>>> 73f69ce2
    });

    it('should handle multiple different chords without interference', () => {
      const chordAction1 = jasmine.createSpy('chord1Action');
      const chordAction2 = jasmine.createSpy('chord2Action');

      service.register(
        createMockShortcut({
          id: 'chord-first',
          keys: ['j', 'k'],
          macKeys: ['j', 'k'],
          action: chordAction1,
          description: 'Chord J+K',
        })
      );

<<<<<<< HEAD
      service.register(
        createMockShortcut({
          id: 'chord-second',
          keys: ['l', 'm'],
          macKeys: ['l', 'm'],
          action: chordAction2,
          description: 'Chord L+M',
        })
      );

      // Trigger first chord
      dispatchKeyEvent(createKeyboardEvent({ key: 'j' }));
      dispatchKeyEvent(createKeyboardEvent({ key: 'k' }));

      expect(chordAction1).toHaveBeenCalled();
      expect(chordAction2).not.toHaveBeenCalled();

      // Clear currently pressed keys to ensure clean state for second chord
      service.clearCurrentlyDownKeys();

      // Reset spy calls and trigger second chord
      chordAction1.calls.reset();
      chordAction2.calls.reset();

      dispatchKeyEvent(createKeyboardEvent({ key: 'l' }));
      dispatchKeyEvent(createKeyboardEvent({ key: 'm' }));

      expect(chordAction1).not.toHaveBeenCalled();
      expect(chordAction2).toHaveBeenCalled();
=======
      expect(service.testKeysMatch(pressedKeys, targetKeys)).toBe(true);
>>>>>>> 73f69ce2
    });
  });

  describe('Keyboard Event Handling', () => {
    it('should execute shortcut action when matching keys are pressed', () => {
      const shortcut = createMockShortcut({ action: mockAction });
      service.register(shortcut);

      const event = KeyboardEvents.ctrlS();
<<<<<<< HEAD
      dispatchKeyEvent(event);
=======
      service.testHandleKeydown(event);
>>>>>>> 73f69ce2
      expect(mockAction).toHaveBeenCalled();
    });

    it('should use Mac keys on Mac platform', () => {
      const macAction = jasmine.createSpy('macAction');
      const shortcut = createMockShortcut({
        keys: ['ctrl', 's'],
        macKeys: ['meta', 's'],
<<<<<<< HEAD
        action: macAction,
      });
      service.register(shortcut);

      // Mock navigator platform to be Mac
      spyOnProperty(window.navigator, 'platform', 'get').and.returnValue('MacIntel');

      const event = KeyboardEvents.metaS();
      dispatchKeyEvent(event);
=======
        action: macAction
      });
      service.register(shortcut);

      // Mock both the platform detection AND isBrowser check
      spyOn(service, 'testIsMacPlatform').and.returnValue(true);
      // Override the isMacPlatform method call in handleKeydown
      spyOn(service as any, 'isMacPlatform').and.returnValue(true);

      const event = KeyboardEvents.metaS();
      service.testHandleKeydown(event);
>>>>>>> 73f69ce2
      expect(macAction).toHaveBeenCalled();
    });

    it('should not execute action for inactive shortcuts', () => {
      const shortcut = { ...mockShortcut, action: mockAction };
      service.register(shortcut);
      service.deactivate('test-shortcut');

      const event = new KeyboardEvent('keydown', {
        ctrlKey: true,
        key: 's',
      });

      dispatchKeyEvent(event);
      expect(mockAction).not.toHaveBeenCalled();
    });

    it('should only execute first matching shortcut', () => {
      const action1 = jasmine.createSpy('action1');
      const action2 = jasmine.createSpy('action2');

      service.register({
        ...mockShortcut,
        id: 'shortcut-1',
        keys: ['ctrl', 'x'],
        macKeys: ['meta', 'x'],
        action: action1,
      });
      service.register({
        ...mockShortcut,
        id: 'shortcut-2',
        keys: ['ctrl', 'y'],
        macKeys: ['meta', 'y'],
        action: action2,
      });

      const event = new KeyboardEvent('keydown', {
        ctrlKey: true,
        key: 'x',
      });

      dispatchKeyEvent(event);
      expect(action1).toHaveBeenCalled();
      expect(action2).not.toHaveBeenCalled();
    });

    it('should not execute multi-step shortcut if timeout occurs before next step', (done) => {
      const multiAction = jasmine.createSpy('multiActionTimeout');
      const shortcut = {
        id: 'multi-2',
        steps: [['ctrl', 'k'], ['s']],
        macSteps: [['meta', 'k'], ['s']],
        action: multiAction,
<<<<<<< HEAD
        description: 'Multi-step timeout',
      } as any as KeyboardShortcut;

      service.register(shortcut);
      // First step
      dispatchKeyEvent(new KeyboardEvent('keydown', { ctrlKey: true, key: 'k' }));

      // Wait longer than default sequenceTimeout (2s)
      setTimeout(() => {
        dispatchKeyEvent(new KeyboardEvent('keydown', { key: 's' }));
=======
        description: 'Multi-step timeout'
      } as any as KeyboardShortcut;

      service.register(shortcut);
      const testableService = service as any;

      // First step
      const event1 = new KeyboardEvent('keydown', { ctrlKey: true, key: 'k' });
      testableService.testHandleKeydown(event1);

      // Wait longer than default sequenceTimeout (2s)
      setTimeout(() => {
        const event2 = new KeyboardEvent('keydown', { key: 's' });
        testableService.testHandleKeydown(event2);
>>>>>>> 73f69ce2
        expect(multiAction).not.toHaveBeenCalled();
        done();
      }, 2200);
    });
  });

  describe('Multi-step Shortcuts', () => {
    it('should execute multi-step shortcut when steps are entered in sequence', (done) => {
      const action = jasmine.createSpy('multiStepAction');
      const shortcut = createMultiStepMockShortcut({
        id: 'multi-step-test',
        // Use a two-step sequence: ctrl+k, then plain 's' for reliability in tests
        steps: [['ctrl', 'k'], ['s']],
        action,
      });

      service.register(shortcut);

      // Simulate the first step (ctrl+k)
<<<<<<< HEAD
      dispatchKeyEvent(KeyboardEvents.ctrlK());

      // Simulate the second step shortly after (plain 's' key)
      setTimeout(() => {
        dispatchKeyEvent(KeyboardEvents.plain('s'));
=======
      service.testHandleKeydown(KeyboardEvents.ctrlK());

      // Simulate the second step shortly after (plain 's' key)
      setTimeout(() => {
        service.testHandleKeydown(KeyboardEvents.plain('s'));
>>>>>>> 73f69ce2
      }, 50);

      setTimeout(() => {
        expect(action).toHaveBeenCalled();
        done();
      }, 200);
    });

    it('should clear pending multi-step sequence on window blur', () => {
      const action = jasmine.createSpy('multiStepActionBlur');
      const shortcut = createMultiStepMockShortcut({
        id: 'multi-step-blur',
        steps: [['ctrl', 'k'], ['s']],
        action,
      });

      service.register(shortcut);

      // Start the sequence by sending the first step
<<<<<<< HEAD
      dispatchKeyEvent(KeyboardEvents.ctrlK());

      // Simulate window blur which should clear the pending sequence
      dispatchWindowBlur();

      // Send the second step - action should NOT be called because sequence was cleared
      dispatchKeyEvent(KeyboardEvents.plain('s'));
=======
      service.testHandleKeydown(KeyboardEvents.ctrlK());

  // Simulate window blur which should clear the pending sequence
  service.testHandleWindowBlur();

  // Send the second step - action should NOT be called because sequence was cleared
  service.testHandleKeydown(KeyboardEvents.plain('s'));
>>>>>>> 73f69ce2

      expect(action).not.toHaveBeenCalled();
    });
  });

  describe('Error Handling', () => {
    it('should handle errors in shortcut actions gracefully', () => {
      const errorAction = jasmine.createSpy('errorAction').and.throwError('Test error');
      const consoleErrorSpy = spyOn(console, 'error');

      const shortcut = { ...mockShortcut, action: errorAction };
      service.register(shortcut);

      // Simulate key press handling
      const event = new KeyboardEvent('keydown', {
        ctrlKey: true,
        key: 's',
      });

      expect(() => dispatchKeyEvent(event)).not.toThrow();
      expect(consoleErrorSpy).toHaveBeenCalled();
    });
  });

  describe('Platform Detection', () => {
    it('should detect mac platform correctly', () => {
      // Mock navigator for Mac by mocking the platform getter
      spyOnProperty(window.navigator, 'platform', 'get').and.returnValue('MacIntel');

      // As behaviour: dispatching a meta-key event should act as Mac
      dispatchKeyEvent(KeyboardEvents.metaS());
      // If no errors thrown and the event processed, the platform detection
      // path exercised. (Detailed internal return value is intentionally
      // not asserted because it's protected.)
      expect(true).toBeTrue();
    });

    it('should detect non-mac platform correctly', () => {
<<<<<<< HEAD
      spyOnProperty(window.navigator, 'platform', 'get').and.returnValue('Win32');
      expect(true).toBeTrue();
=======
      const testableService = service as any;

      spyOn(testableService, 'testIsMacPlatform').and.returnValue(false);

      expect(testableService.testIsMacPlatform()).toBe(false);
    });
  });

  describe('Browser Environment Handling', () => {
    it('should handle non-browser environment gracefully', () => {
      expect(() => new NonBrowserKeyboardShortcuts()).not.toThrow();
>>>>>>> 73f69ce2
    });
  });

  describe('ReadOnly Maps', () => {
    it('should return readonly maps for shortcuts and groups', () => {
      const shortcuts = service.getShortcuts();
      const groups = service.getGroups();

      expect(shortcuts).toBeDefined();
      expect(groups).toBeDefined();

      // These should be readonly - attempting to modify should not affect the service
      expect(() => (shortcuts as any).clear).toBeDefined();
      expect(() => (groups as any).clear).toBeDefined();
    });
  });

  describe('Error Handling', () => {
    describe('Duplicate Registration Prevention', () => {
      it('should throw error when registering shortcut with duplicate ID', () => {
        const shortcut: KeyboardShortcut = {
          id: 'test-shortcut',
          keys: ['ctrl', 's'],
          macKeys: ['meta', 's'],
          action: () => {},
          description: 'Test shortcut',
        };

        service.register(shortcut);

        expect(() => service.register(shortcut)).toThrowError(
          KeyboardShortcutsErrors.SHORTCUT_ALREADY_REGISTERED('test-shortcut')
        );
      });

      it('should throw error when registering shortcut with conflicting key combination with active shortcut', () => {
        service.register({ ...mockShortcut, id: 'shortcut-1' });

        const conflictingShortcut = {
          ...mockShortcut,
          id: 'shortcut-2',
          keys: ['ctrl', 's'], // Conflict with active shortcut
        };

        expect(() => service.register(conflictingShortcut)).toThrowError(
          KeyboardShortcutsErrors.ACTIVE_KEY_CONFLICT('shortcut-1')
        );
      });

      it('should allow registering shortcuts with same keys when original is inactive', () => {
        service.register({ ...mockShortcut, id: 'shortcut-1' });
        service.deactivate('shortcut-1'); // Make it inactive

        const sameKeysShortcut = {
          ...mockShortcut,
          id: 'shortcut-2',
          keys: ['ctrl', 's'], // Same keys but original is inactive
          action: () => {},
        };

        // Should not throw
        expect(() => service.register(sameKeysShortcut)).not.toThrow();
        expect(service.shortcuts$().all.length).toBe(2);
      });

      it('should allow context-specific shortcuts with same keys', () => {
        // Modal context shortcut (initially inactive)
        const modalEscape = createMockShortcut({
          id: 'modal-escape',
          keys: ['escape'],
          action: () => {},
          description: 'Close modal',
        });

        service.register(modalEscape);
        service.deactivate('modal-escape'); // Modal not shown initially

        // Editor context shortcut
        const editorEscape = createMockShortcut({
          id: 'editor-escape',
          keys: ['escape'], // Same key but different context
          action: () => {},
          description: 'Exit edit mode',
        });

        // Should allow since modal-escape is inactive
        expect(() => service.register(editorEscape)).not.toThrow();

        // Both should be registered
        expect(service.shortcuts$().all.length).toBe(2);
        expect(service.shortcuts$().active.length).toBe(1); // Only editor-escape is active
      });

      it('should allow alternative shortcuts for same action', () => {
        const helpF1 = createMockShortcut({
          id: 'help-f1',
          keys: ['f1'], // Override default keys
          macKeys: ['f1'],
          action: () => {},
          description: 'Show help (F1)',
        });

        const helpCtrlH = createMockShortcut({
          id: 'help-ctrl-h',
          keys: ['ctrl', 'h'], // Different keys
          macKeys: ['meta', 'h'],
          action: () => {}, // Same action, different trigger
          description: 'Show help (Ctrl+H)',
        });

        service.register(helpF1);
        service.register(helpCtrlH);

        // Both should be registered and active (no key conflict)
        expect(service.shortcuts$().all.length).toBe(2);
        expect(service.shortcuts$().active.length).toBe(2);
      });

      it('should throw error when registering group with duplicate group ID', () => {
        const shortcuts: KeyboardShortcut[] = [
          {
            id: 'shortcut1',
            keys: ['f1'],
            macKeys: ['f1'],
            action: () => {},
            description: 'Test',
          },
        ];

        service.registerGroup('test-group', shortcuts);

        expect(() => service.registerGroup('test-group', shortcuts)).toThrowError(
          KeyboardShortcutsErrors.GROUP_ALREADY_REGISTERED('test-group')
        );
      });

      it('should throw error when registering group with duplicate shortcut IDs', () => {
        const shortcut: KeyboardShortcut = {
          id: 'duplicate-shortcut',
          keys: ['f1'],
          macKeys: ['f1'],
          action: () => {},
          description: 'Test',
        };

        service.register(shortcut);

        const groupShortcuts: KeyboardShortcut[] = [
          {
            id: 'duplicate-shortcut',
            keys: ['f2'],
            macKeys: ['f2'],
            action: () => {},
            description: 'Duplicate',
          },
        ];

        expect(() => service.registerGroup('new-group', groupShortcuts)).toThrowError(
          KeyboardShortcutsErrors.SHORTCUT_IDS_ALREADY_REGISTERED(['duplicate-shortcut'])
        );
      });

      it('should throw error when registering group with duplicate shortcuts within the group', () => {
        const groupShortcuts: KeyboardShortcut[] = [
          {
            id: 'same-id',
            keys: ['f1'],
            macKeys: ['f1'],
            action: () => {},
            description: 'First',
          },
          {
            id: 'same-id',
            keys: ['f2'],
            macKeys: ['f2'],
            action: () => {},
            description: 'Second',
          },
        ];

        expect(() => service.registerGroup('group-with-duplicates', groupShortcuts)).toThrowError(
          KeyboardShortcutsErrors.DUPLICATE_SHORTCUTS_IN_GROUP(['same-id'])
        );
      });

      it('should throw error when registering group with conflicting key combination with active shortcut', () => {
        service.register({ ...mockShortcut, id: 'existing-shortcut', keys: ['ctrl', 'p'] });

        const groupShortcuts: KeyboardShortcut[] = [
          {
            id: 'new-shortcut',
            keys: ['ctrl', 'p'], // Conflict with active shortcut
            macKeys: ['meta', 'o'],
            action: () => {},
            description: 'New',
          },
        ];

        expect(() => service.registerGroup('conflict-group', groupShortcuts)).toThrowError(
          KeyboardShortcutsErrors.KEY_CONFLICTS_IN_GROUP([
            '"new-shortcut" conflicts with active shortcut "existing-shortcut"',
          ])
        );
      });
    });

    describe('Activation Conflicts', () => {
      it('should throw error when activating shortcut that would conflict with active shortcuts', () => {
        const shortcut1 = createMockShortcut({
          id: 'shortcut-1',
          keys: ['ctrl', 's'],
          action: () => {},
        });

        const shortcut2 = createMockShortcut({
          id: 'shortcut-2',
          keys: ['ctrl', 's'], // Same keys
          action: () => {},
        });

        // Register both (shortcut-1 will be active, shortcut-2 inactive)
        service.register(shortcut1);
        service.deactivate('shortcut-1');
        service.register(shortcut2); // This should work since shortcut-1 is inactive

        // Now try to activate shortcut-1, which should fail due to conflict with active shortcut-2
        expect(() => service.activate('shortcut-1')).toThrowError(
          KeyboardShortcutsErrors.ACTIVATION_KEY_CONFLICT('shortcut-1', ['shortcut-2'])
        );
      });

      it('should allow activating shortcut when conflicting shortcuts are inactive', () => {
        const shortcut1 = createMockShortcut({
          id: 'shortcut-1',
          keys: ['ctrl', 's'],
          action: () => {},
        });

        const shortcut2 = createMockShortcut({
          id: 'shortcut-2',
          keys: ['ctrl', 's'], // Same keys
          action: () => {},
        });

        // Register shortcut-1 (will be active)
        service.register(shortcut1);
        service.deactivate('shortcut-1'); // Make it inactive

        // Register shortcut-2 (will be active)
        service.register(shortcut2);
        service.deactivate('shortcut-2'); // Make it inactive too

        // Now should be able to activate either one since the other is inactive
        expect(() => service.activate('shortcut-1')).not.toThrow();
        expect(service.isActive('shortcut-1')).toBe(true);
        expect(service.isActive('shortcut-2')).toBe(false);
      });

      it('should handle feature toggle scenarios with same shortcut keys', () => {
        const designModeSpace = createMockShortcut({
          id: 'design-mode-space',
          keys: ['space'],
          action: () => {},
          description: 'Toggle design element',
        });

        const playModeSpace = createMockShortcut({
          id: 'play-mode-space',
          keys: ['space'], // Same key
          action: () => {},
          description: 'Pause/resume playback',
        });

        // Register design mode shortcut (active by default)
        service.register(designModeSpace);

        // Deactivate design mode first to allow play mode registration
        service.deactivate('design-mode-space');

        // Register play mode shortcut (will be active since design mode is inactive)
        service.register(playModeSpace);

        // Verify the switch worked
        expect(service.isActive('design-mode-space')).toBe(false);
        expect(service.isActive('play-mode-space')).toBe(true);

        // Test switching back
        service.deactivate('play-mode-space');
        expect(() => service.activate('design-mode-space')).not.toThrow();
        expect(service.isActive('design-mode-space')).toBe(true);
        expect(service.isActive('play-mode-space')).toBe(false);
      });

      it('should throw error when activating group that would create conflicts', () => {
        // Register an active shortcut
        service.register(
          createMockShortcut({
            id: 'existing-shortcut',
            keys: ['ctrl', 's'],
            macKeys: ['meta', 's'],
            action: () => {},
          })
        );

        // Create a group with conflicting shortcut but register when existing is inactive
        service.deactivate('existing-shortcut'); // Make existing inactive first

        const groupShortcuts = [
          createMockShortcut({
            id: 'group-shortcut-1',
            keys: ['ctrl', 'a'],
            macKeys: ['meta', 'a'],
            action: () => {},
          }),
          createMockShortcut({
            id: 'group-shortcut-2',
            keys: ['ctrl', 's'], // Same as existing-shortcut but it's inactive
            macKeys: ['meta', 's'],
            action: () => {},
          }),
        ];

        // Register the group (should work since existing-shortcut is inactive)
        service.registerGroup('test-group', groupShortcuts);
        service.deactivateGroup('test-group');

        // Now reactivate the existing shortcut
        service.activate('existing-shortcut');

        // Trying to activate the group should fail due to conflict
        expect(() => service.activateGroup('test-group')).toThrowError(
          KeyboardShortcutsErrors.GROUP_ACTIVATION_KEY_CONFLICT('test-group', ['existing-shortcut'])
        );
      });

      it('should allow activating group when no conflicts exist', () => {
        // Register an active shortcut
        service.register(
          createMockShortcut({
            id: 'existing-shortcut',
            keys: ['ctrl', 's'],
            macKeys: ['meta', 's'],
            action: () => {},
          })
        );

        // Create a group with non-conflicting shortcuts
        const groupShortcuts = [
          createMockShortcut({
            id: 'group-shortcut-1',
            keys: ['ctrl', 'a'], // Different from existing shortcut
            macKeys: ['meta', 'a'],
            action: () => {},
          }),
          createMockShortcut({
            id: 'group-shortcut-2',
            keys: ['ctrl', 'd'], // Different from existing shortcut
            macKeys: ['meta', 'd'],
            action: () => {},
          }),
        ];

        // Register the group - should work since no conflicts
        expect(() => service.registerGroup('test-group', groupShortcuts)).not.toThrow();

        // Deactivate the group to test activation
        service.deactivateGroup('test-group');

        // Should be able to activate the group
        expect(() => service.activateGroup('test-group')).not.toThrow();
        expect(service.isActive('group-shortcut-1')).toBe(true);
        expect(service.isActive('group-shortcut-2')).toBe(true);
      });
    });

    describe('Operation on Non-Existent Items', () => {
      it('should throw error when unregistering non-existent shortcut', () => {
        expect(() => service.unregister('non-existent')).toThrowError(
          KeyboardShortcutsErrors.CANNOT_UNREGISTER_SHORTCUT('non-existent')
        );
      });

      it('should throw error when unregistering non-existent group', () => {
        expect(() => service.unregisterGroup('non-existent')).toThrowError(
          KeyboardShortcutsErrors.CANNOT_UNREGISTER_GROUP('non-existent')
        );
      });

      it('should throw error when activating non-existent shortcut', () => {
        expect(() => service.activate('non-existent')).toThrowError(
          KeyboardShortcutsErrors.CANNOT_ACTIVATE_SHORTCUT('non-existent')
        );
      });

      it('should throw error when deactivating non-existent shortcut', () => {
        expect(() => service.deactivate('non-existent')).toThrowError(
          KeyboardShortcutsErrors.CANNOT_DEACTIVATE_SHORTCUT('non-existent')
        );
      });

      it('should throw error when activating non-existent group', () => {
        expect(() => service.activateGroup('non-existent')).toThrowError(
          KeyboardShortcutsErrors.CANNOT_ACTIVATE_GROUP('non-existent')
        );
      });

      it('should throw error when deactivating non-existent group', () => {
        expect(() => service.deactivateGroup('non-existent')).toThrowError(
          KeyboardShortcutsErrors.CANNOT_DEACTIVATE_GROUP('non-existent')
        );
      });
    });

    describe('Registration Check Methods', () => {
      it('should correctly check if shortcut is registered', () => {
        const shortcut: KeyboardShortcut = {
          id: 'check-shortcut',
          keys: ['f1'],
          macKeys: ['f1'],
          action: () => {},
          description: 'Test',
        };

        expect(service.isRegistered('check-shortcut')).toBe(false);

        service.register(shortcut);

        expect(service.isRegistered('check-shortcut')).toBe(true);
      });

      it('should correctly check if group is registered', () => {
        const shortcuts: KeyboardShortcut[] = [
          {
            id: 'group-check-shortcut',
            keys: ['f1'],
            macKeys: ['f1'],
            action: () => {},
            description: 'Test',
          },
        ];

        expect(service.isGroupRegistered('check-group')).toBe(false);

        service.registerGroup('check-group', shortcuts);

        expect(service.isGroupRegistered('check-group')).toBe(true);
      });
    });
  });

  describe('Filter Functionality', () => {
    let mockAction: jasmine.Spy;
    let testShortcut: KeyboardShortcut;

    beforeEach(() => {
      mockAction = jasmine.createSpy('mockAction');
      testShortcut = {
        id: 'test-filter',
        keys: ['ctrl', 's'],
        macKeys: ['meta', 's'],
        action: mockAction,
        description: 'Test shortcut for filter',
      };
      service.register(testShortcut);
    });

    describe('Named Global Filters', () => {
      it('should add and get named filters', () => {
        const filterFn = (event: KeyboardEvent) => true;

        expect(service.hasFilter('test')).toBe(false);
        expect(service.getFilter('test')).toBeUndefined();

        service.addFilter('test', filterFn);

        expect(service.hasFilter('test')).toBe(true);
        expect(service.getFilter('test')).toBe(filterFn);
      });

      it('should remove named filters', () => {
        const filterFn = (event: KeyboardEvent) => true;
        service.addFilter('test', filterFn);

        expect(service.hasFilter('test')).toBe(true);

        const removed = service.removeFilter('test');

        expect(removed).toBe(true);
        expect(service.hasFilter('test')).toBe(false);
        expect(service.getFilter('test')).toBeUndefined();
      });

      it('should return false when removing non-existent filter', () => {
        const removed = service.removeFilter('non-existent');
        expect(removed).toBe(false);
      });

      it('should get all filter names', () => {
        expect(service.getFilterNames()).toEqual([]);

        service.addFilter('filter1', () => true);
        service.addFilter('filter2', () => false);

        const names = service.getFilterNames();
        expect(names).toContain('filter1');
        expect(names).toContain('filter2');
        expect(names.length).toBe(2);
      });

      it('should clear all filters', () => {
        service.addFilter('filter1', () => true);
        service.addFilter('filter2', () => false);

        expect(service.getFilterNames().length).toBe(2);

        service.clearFilters();

        expect(service.getFilterNames()).toEqual([]);
        expect(service.hasFilter('filter1')).toBe(false);
        expect(service.hasFilter('filter2')).toBe(false);
      });
    });

    describe('Global Filter Processing', () => {
      it('should execute shortcut when no filters are set', () => {
        const event = createKeyboardEvent({ key: 's', ctrlKey: true });
        dispatchKeyEvent(event);
        expect(mockAction).toHaveBeenCalled();
      });

      it('should execute shortcut when all global filters return true', () => {
        service.addFilter('filter1', () => true);
        service.addFilter('filter2', () => true);
        const event = createKeyboardEvent({ key: 's', ctrlKey: true });
        dispatchKeyEvent(event);
        expect(mockAction).toHaveBeenCalled();
      });

      it('should not execute shortcut when any global filter returns false', () => {
        service.addFilter('allow', () => true);
        service.addFilter('block', () => false);
        const event = createKeyboardEvent({ key: 's', ctrlKey: true });
        dispatchKeyEvent(event);
        expect(mockAction).not.toHaveBeenCalled();
      });

      it('should pass the keyboard event to all filter functions', () => {
        const filter1Spy = jasmine.createSpy('filter1').and.returnValue(true);
        const filter2Spy = jasmine.createSpy('filter2').and.returnValue(true);
        service.addFilter('filter1', filter1Spy);
        service.addFilter('filter2', filter2Spy);
        const event = createKeyboardEvent({ key: 's', ctrlKey: true });
        dispatchKeyEvent(event);
        expect(filter1Spy).toHaveBeenCalledWith(event);
        expect(filter2Spy).toHaveBeenCalledWith(event);
        expect(mockAction).toHaveBeenCalled();
      });

      it('should work with input element filtering', () => {
        // Create mock input element
        const mockInput = {
          tagName: 'INPUT',
          isContentEditable: false,
        } as HTMLElement;

        const inputFilter = (event: KeyboardEvent) => {
          const target = event.target as HTMLElement;
          const tagName = target?.tagName?.toLowerCase();
          return !['input', 'textarea', 'select'].includes(tagName) && !target?.isContentEditable;
        };

        service.addFilter('inputs', inputFilter);

        // Test with input element - should be filtered out
        const inputEvent = createKeyboardEvent({ key: 's', ctrlKey: true });
        // Mock the target property
        Object.defineProperty(inputEvent, 'target', { value: mockInput, configurable: true });

        dispatchKeyEvent(inputEvent);
        expect(mockAction).not.toHaveBeenCalled();

        // Reset spy for next test
        mockAction.calls.reset();

        // Test with div element - should work
        const mockDiv = {
          tagName: 'DIV',
          isContentEditable: false,
        } as HTMLElement;

        const divEvent = createKeyboardEvent({ key: 's', ctrlKey: true });
        Object.defineProperty(divEvent, 'target', { value: mockDiv, configurable: true });

        dispatchKeyEvent(divEvent);
        expect(mockAction).toHaveBeenCalled();
      });

      it('should work with contenteditable filtering', () => {
        const mockEditableDiv = {
          tagName: 'DIV',
          isContentEditable: true,
        } as HTMLElement;

        const editableFilter = (event: KeyboardEvent) => {
          const target = event.target as HTMLElement;
          return !target?.isContentEditable;
        };

        service.addFilter('contenteditable', editableFilter);

        const event = createKeyboardEvent({ key: 's', ctrlKey: true });
        Object.defineProperty(event, 'target', { value: mockEditableDiv, configurable: true });
        dispatchKeyEvent(event);
        expect(mockAction).not.toHaveBeenCalled();
      });

      it('should allow filters to be added and removed dynamically', () => {
        // Start with permissive filter
        service.addFilter('test', () => true);
        const event = createKeyboardEvent({ key: 's', ctrlKey: true });
        dispatchKeyEvent(event);
        expect(mockAction).toHaveBeenCalledTimes(1);

        // Add restrictive filter
        service.addFilter('block', () => false);

        dispatchKeyEvent(event);
        expect(mockAction).toHaveBeenCalledTimes(1); // Should not increase

        // Remove restrictive filter
        service.removeFilter('block');

        dispatchKeyEvent(event);
        expect(mockAction).toHaveBeenCalledTimes(2); // Should increase

        // Remove all filters
        service.clearFilters();

        dispatchKeyEvent(event);
        expect(mockAction).toHaveBeenCalledTimes(3); // Should increase
      });
    });

    describe('Filter with multi-step shortcuts', () => {
      let multiStepAction: jasmine.Spy;
      let multiStepShortcut: KeyboardShortcut;

      beforeEach(() => {
        multiStepAction = jasmine.createSpy('multiStepAction');
        multiStepShortcut = {
          id: 'multi-step-filter',
          steps: [['ctrl', 'k'], ['s']],
          macSteps: [['meta', 'k'], ['s']],
          action: multiStepAction,
          description: 'Multi-step shortcut for filter testing',
        };
        service.register(multiStepShortcut);
      });

      it('should apply global filters to multi-step shortcuts', () => {
        service.addFilter('block', () => false);

        // Try to start sequence - should be blocked by filter
        const firstStepEvent = createKeyboardEvent({ key: 'k', ctrlKey: true });
        dispatchKeyEvent(firstStepEvent);

        // Try second step
        const secondStepEvent = createKeyboardEvent({ key: 's' });
        dispatchKeyEvent(secondStepEvent);

        expect(multiStepAction).not.toHaveBeenCalled();
      });

      it('should allow multi-step shortcuts when global filters permit', () => {
        service.addFilter('allow', () => true);

        // Start sequence
        const firstStepEvent = createKeyboardEvent({ key: 'k', ctrlKey: true });
        dispatchKeyEvent(firstStepEvent);

        // Complete sequence
        const secondStepEvent = createKeyboardEvent({ key: 's' });
        dispatchKeyEvent(secondStepEvent);

        expect(multiStepAction).toHaveBeenCalled();
      });
    });

    describe('Per-Shortcut Filters', () => {
      let perShortcutAction: jasmine.Spy;
      let perShortcutShortcut: KeyboardShortcut;

      beforeEach(() => {
        perShortcutAction = jasmine.createSpy('perShortcutAction');
        perShortcutShortcut = {
          id: 'per-shortcut-filter',
          keys: ['ctrl', 'p'],
          macKeys: ['meta', 'p'],
          action: perShortcutAction,
          filter: (event: KeyboardEvent) => {
            const target = event.target as HTMLElement;
            return target?.tagName?.toLowerCase() !== 'input';
          },
          description: 'Shortcut with per-shortcut filter',
        };
        service.register(perShortcutShortcut);
      });

      it('should execute shortcut when per-shortcut filter returns true', () => {
        const mockDiv = { tagName: 'DIV' } as HTMLElement;
        const event = createKeyboardEvent({ key: 'p', ctrlKey: true });
        Object.defineProperty(event, 'target', { value: mockDiv, configurable: true });

        dispatchKeyEvent(event);
        expect(perShortcutAction).toHaveBeenCalled();
      });

      it('should not execute shortcut when per-shortcut filter returns false', () => {
        const mockInput = { tagName: 'INPUT' } as HTMLElement;
        const event = createKeyboardEvent({ key: 'p', ctrlKey: true });
        Object.defineProperty(event, 'target', { value: mockInput, configurable: true });

        dispatchKeyEvent(event);
        expect(perShortcutAction).not.toHaveBeenCalled();
      });

      it('should apply both global and per-shortcut filters', () => {
        // Add global filter that blocks buttons
        service.addFilter('buttons', (event) => {
          const target = event.target as HTMLElement;
          return target?.tagName?.toLowerCase() !== 'button';
        });

        // Test with button (blocked by global filter)
        const mockButton = { tagName: 'BUTTON' } as HTMLElement;
        const buttonEvent = createKeyboardEvent({ key: 'p', ctrlKey: true });
        Object.defineProperty(buttonEvent, 'target', { value: mockButton, configurable: true });

        dispatchKeyEvent(buttonEvent);
        expect(perShortcutAction).not.toHaveBeenCalled();

        // Test with input (blocked by per-shortcut filter)
        const mockInput = { tagName: 'INPUT' } as HTMLElement;
        const inputEvent = createKeyboardEvent({ key: 'p', ctrlKey: true });
        Object.defineProperty(inputEvent, 'target', { value: mockInput, configurable: true });

        dispatchKeyEvent(inputEvent);
        expect(perShortcutAction).not.toHaveBeenCalled();

        // Test with div (allowed by both filters)
        const mockDiv = { tagName: 'DIV' } as HTMLElement;
        const divEvent = createKeyboardEvent({ key: 'p', ctrlKey: true });
        Object.defineProperty(divEvent, 'target', { value: mockDiv, configurable: true });

        dispatchKeyEvent(divEvent);
        expect(perShortcutAction).toHaveBeenCalled();
      });
    });

    describe('Group-Level Filters', () => {
      let groupAction1: jasmine.Spy;
      let groupAction2: jasmine.Spy;
      let groupShortcuts: KeyboardShortcut[];

      beforeEach(() => {
        groupAction1 = jasmine.createSpy('groupAction1');
        groupAction2 = jasmine.createSpy('groupAction2');
        groupShortcuts = [
          {
            id: 'group-shortcut-1',
            keys: ['ctrl', 'g'],
            macKeys: ['meta', 'g'],
            action: groupAction1,
            description: 'Group shortcut 1',
          },
          {
            id: 'group-shortcut-2',
            keys: ['ctrl', 'h'],
            macKeys: ['meta', 'h'],
            action: groupAction2,
            description: 'Group shortcut 2',
          },
        ];
      });

      it('should execute shortcuts when group filter returns true', () => {
        const groupFilter = jasmine.createSpy('groupFilter').and.returnValue(true);

        service.registerGroup('test-group', groupShortcuts, { filter: groupFilter });

        const event = createKeyboardEvent({ key: 'g', ctrlKey: true });
        dispatchKeyEvent(event);

        expect(groupFilter).toHaveBeenCalledWith(event);
        expect(groupAction1).toHaveBeenCalled();
      });

      it('should not execute shortcuts when group filter returns false', () => {
        const groupFilter = jasmine.createSpy('groupFilter').and.returnValue(false);

        service.registerGroup('test-group', groupShortcuts, { filter: groupFilter });

        const event = createKeyboardEvent({ key: 'g', ctrlKey: true });
        dispatchKeyEvent(event);

        expect(groupFilter).toHaveBeenCalledWith(event);
        expect(groupAction1).not.toHaveBeenCalled();
      });

      it('should apply group filter to all shortcuts in the group', () => {
        const groupFilter = jasmine.createSpy('groupFilter').and.returnValue(false);

        service.registerGroup('test-group', groupShortcuts, { filter: groupFilter });

        // Test first shortcut
        const event1 = createKeyboardEvent({ key: 'g', ctrlKey: true });
        dispatchKeyEvent(event1);
        expect(groupAction1).not.toHaveBeenCalled();

        // Test second shortcut
        const event2 = createKeyboardEvent({ key: 'h', ctrlKey: true });
        dispatchKeyEvent(event2);
        expect(groupAction2).not.toHaveBeenCalled();

        expect(groupFilter).toHaveBeenCalledTimes(2);
      });

      it('should work with all three filter levels: global, group, and per-shortcut', () => {
        // Add global filter that blocks divs
        service.addFilter('divs', (event) => {
          const target = event.target as HTMLElement;
          return target?.tagName?.toLowerCase() !== 'div';
        });

        // Add group filter that blocks buttons
        const groupFilter = (event: KeyboardEvent) => {
          const target = event.target as HTMLElement;
          return target?.tagName?.toLowerCase() !== 'button';
        };

        // Add per-shortcut filter that blocks inputs
        const shortcutWithFilter: KeyboardShortcut = {
          id: 'filtered-shortcut',
          keys: ['ctrl', 'f'],
          macKeys: ['meta', 'f'],
          action: jasmine.createSpy('filteredAction'),
          filter: (event) => {
            const target = event.target as HTMLElement;
            return target?.tagName?.toLowerCase() !== 'input';
          },
          description: 'Filtered shortcut',
        };

        service.registerGroup('filtered-group', [shortcutWithFilter], { filter: groupFilter });

        // Test with div (blocked by global filter)
        const mockDiv = { tagName: 'DIV' } as HTMLElement;
        const divEvent = createKeyboardEvent({ key: 'f', ctrlKey: true });
        Object.defineProperty(divEvent, 'target', { value: mockDiv, configurable: true });
        dispatchKeyEvent(divEvent);
        expect(shortcutWithFilter.action).not.toHaveBeenCalled();

        // Test with button (blocked by group filter)
        const mockButton = { tagName: 'BUTTON' } as HTMLElement;
        const buttonEvent = createKeyboardEvent({ key: 'f', ctrlKey: true });
        Object.defineProperty(buttonEvent, 'target', { value: mockButton, configurable: true });
        dispatchKeyEvent(buttonEvent);
        expect(shortcutWithFilter.action).not.toHaveBeenCalled();

        // Test with input (blocked by per-shortcut filter)
        const mockInput = { tagName: 'INPUT' } as HTMLElement;
        const inputEvent = createKeyboardEvent({ key: 'f', ctrlKey: true });
        Object.defineProperty(inputEvent, 'target', { value: mockInput, configurable: true });
        dispatchKeyEvent(inputEvent);
        expect(shortcutWithFilter.action).not.toHaveBeenCalled();

        // Test with span (allowed by all filters)
        const mockSpan = { tagName: 'SPAN' } as HTMLElement;
        const spanEvent = createKeyboardEvent({ key: 'f', ctrlKey: true });
        Object.defineProperty(spanEvent, 'target', { value: mockSpan, configurable: true });
        dispatchKeyEvent(spanEvent);
        expect(shortcutWithFilter.action).toHaveBeenCalled();
      });

      it('should support backward compatibility with old activeUntil parameter', () => {
        const destroyRef = jasmine.createSpyObj('DestroyRef', ['onDestroy']);

        // This should still work with the old API
        service.registerGroup('legacy-group', groupShortcuts, destroyRef);

        const event = createKeyboardEvent({ key: 'g', ctrlKey: true });
        dispatchKeyEvent(event);

        expect(groupAction1).toHaveBeenCalled();
        expect(destroyRef.onDestroy).toHaveBeenCalled();
      });
    });
  });
});<|MERGE_RESOLUTION|>--- conflicted
+++ resolved
@@ -3,15 +3,10 @@
 import * as ngCore from '@angular/core';
 import { of } from 'rxjs';
 import {
-<<<<<<< HEAD
-=======
-  TestableKeyboardShortcuts,
->>>>>>> 73f69ce2
   createMockShortcut,
   createMockShortcuts,
   createKeyboardEvent,
   KeyboardEvents,
-<<<<<<< HEAD
   createFakeDestroyRef,
   TestObservables,
   createMultiStepMockShortcut,
@@ -20,17 +15,9 @@
 } from './test-utils';
 import { KeyboardShortcuts } from './keyboard-shortcuts';
 import { TestBed } from '@angular/core/testing';
-=======
-  TestKeyboardShortcutsWithFakeDestruct,
-  TestObservables,
-  NonBrowserKeyboardShortcuts,
-  createMultiStepMockShortcut,
-  createStepEvent
-} from './test-utils';
->>>>>>> 73f69ce2
 
 describe('KeyboardShortcuts', () => {
-  let service: TestableKeyboardShortcuts;
+  let service: KeyboardShortcuts;
   let mockAction: jasmine.Spy;
 
   // Keep the original mockShortcut for backwards compatibility during refactoring
@@ -42,7 +29,6 @@
     description: 'Test shortcut',
   };
 
-<<<<<<< HEAD
   beforeEach(async () => {
     TestBed.configureTestingModule({
       providers: [ngCore.provideZonelessChangeDetection(), KeyboardShortcuts],
@@ -55,10 +41,6 @@
     // to attach DOM listeners.
     await new Promise((resolve) => setTimeout(resolve, 0));
 
-=======
-  beforeEach(() => {
-    service = new TestableKeyboardShortcuts();
->>>>>>> 73f69ce2
     mockAction = jasmine.createSpy('mockAction');
   });
 
@@ -183,11 +165,7 @@
           macKeys: ['f3'],
           action: mockAction,
           description: 'Test no activeUntil',
-<<<<<<< HEAD
           activeUntil: undefined,
-=======
-          activeUntil: undefined
->>>>>>> 73f69ce2
         };
 
         expect(() => service.register(shortcut)).not.toThrow();
@@ -196,11 +174,7 @@
 
       it('should unregister when activeUntil is "destruct" by using an overridden setupActiveUntil', () => {
         const mockAction = jasmine.createSpy('mockAction');
-<<<<<<< HEAD
         const fake = createFakeDestroyRef();
-=======
-        const localService = new TestKeyboardShortcutsWithFakeDestruct();
->>>>>>> 73f69ce2
 
         const shortcut = createMockShortcut({
           id: 'destruct-test',
@@ -208,7 +182,6 @@
           macKeys: ['f4'],
           action: mockAction,
           description: 'Test destruct',
-<<<<<<< HEAD
           activeUntil: fake as any,
         });
 
@@ -218,17 +191,6 @@
         // Trigger destruction using the fake DestroyRef
         fake.trigger();
         expect(service.isRegistered('destruct-test')).toBe(false);
-=======
-          activeUntil: 'destruct'
-        });
-
-        localService.register(shortcut);
-        expect(localService.isRegistered('destruct-test')).toBe(true);
-
-        // Trigger destruction using the utility's fake DestroyRef
-        localService.fakeDestroyRef.trigger();
-        expect(localService.isRegistered('destruct-test')).toBe(false);
->>>>>>> 73f69ce2
       });
 
       it('should unregister when activeUntil is a DestroyRef instance', () => {
@@ -241,34 +203,24 @@
         if (RealDestroyRef) {
           class LocalFake extends RealDestroyRef {
             private cb: (() => void) | null = null;
-<<<<<<< HEAD
             onDestroy(fn: () => void) {
               this.cb = fn;
             }
             trigger() {
               if (this.cb) this.cb();
             }
-=======
-            onDestroy(fn: () => void) { this.cb = fn; }
-            trigger() { if (this.cb) this.cb(); }
->>>>>>> 73f69ce2
           }
           instance = new LocalFake();
         } else {
           // Fallback: use a plain object that will still match the instanceof check in some environments
           instance = {
             cb: null as any,
-<<<<<<< HEAD
             onDestroy(fn: () => void) {
               this.cb = fn;
             },
             trigger() {
               if (this.cb) this.cb();
             },
-=======
-            onDestroy(fn: () => void) { this.cb = fn; },
-            trigger() { if (this.cb) this.cb(); }
->>>>>>> 73f69ce2
           };
           // Try to set prototype to mimic DestroyRef if available
           if ((ngCore as any).DestroyRef && (ngCore as any).DestroyRef.prototype) {
@@ -282,11 +234,7 @@
           macKeys: ['f5'],
           action: mockAction,
           description: 'Test destroyref instance',
-<<<<<<< HEAD
           activeUntil: instance,
-=======
-          activeUntil: instance
->>>>>>> 73f69ce2
         } as any;
 
         service.register(shortcut);
@@ -307,11 +255,7 @@
           macKeys: ['f6'],
           action: mockAction,
           description: 'Test observable',
-<<<<<<< HEAD
           activeUntil: obs,
-=======
-          activeUntil: obs
->>>>>>> 73f69ce2
         });
 
         service.register(shortcut);
@@ -396,13 +340,8 @@
             keys: ['f7'],
             macKeys: ['f7'],
             action: mockAction,
-<<<<<<< HEAD
             description: 'Test',
           },
-=======
-            description: 'Test'
-          }
->>>>>>> 73f69ce2
         ];
 
         expect(() => service.registerGroup('group-no-activeuntil', shortcuts)).not.toThrow();
@@ -411,24 +350,7 @@
 
       it('should unregister group when activeUntil is "destruct" by using an overridden setupActiveUntil', () => {
         const mockAction = jasmine.createSpy('mockAction');
-<<<<<<< HEAD
         const fake = createFakeDestroyRef();
-=======
-
-        class DestructGroupService extends KeyboardShortcuts {
-          public fakeRef = { cb: null as (() => void) | null, onDestroy(fn: () => void) { this.cb = fn }, trigger() { if (this.cb) this.cb(); } };
-          constructor() { super(); (this as any).isBrowser = true; (this as any).isListening = false; }
-          protected override setupActiveUntil(activeUntil: any, unregister: () => void) {
-            if (activeUntil === 'destruct') {
-              this.fakeRef.onDestroy(unregister);
-              return;
-            }
-            return super.setupActiveUntil(activeUntil, unregister);
-          }
-        }
-
-        const localService = new DestructGroupService();
->>>>>>> 73f69ce2
 
         const shortcuts = [
           {
@@ -436,7 +358,6 @@
             keys: ['f8'],
             macKeys: ['f8'],
             action: mockAction,
-<<<<<<< HEAD
             description: 'Test',
           },
         ];
@@ -446,17 +367,6 @@
 
         fake.trigger();
         expect(service.isGroupRegistered('group-destruct')).toBe(false);
-=======
-            description: 'Test'
-          }
-        ];
-
-        localService.registerGroup('group-destruct', shortcuts, 'destruct' as any);
-        expect(localService.isGroupRegistered('group-destruct')).toBe(true);
-
-        localService.fakeRef.trigger();
-        expect(localService.isGroupRegistered('group-destruct')).toBe(false);
->>>>>>> 73f69ce2
       });
 
       it('should unregister group when activeUntil is a DestroyRef instance', () => {
@@ -467,33 +377,23 @@
         if (RealDestroyRef) {
           class LocalFake extends RealDestroyRef {
             private cb: (() => void) | null = null;
-<<<<<<< HEAD
             onDestroy(fn: () => void) {
               this.cb = fn;
             }
             trigger() {
               if (this.cb) this.cb();
             }
-=======
-            onDestroy(fn: () => void) { this.cb = fn; }
-            trigger() { if (this.cb) this.cb(); }
->>>>>>> 73f69ce2
           }
           instance = new LocalFake();
         } else {
           instance = {
             cb: null as any,
-<<<<<<< HEAD
             onDestroy(fn: () => void) {
               this.cb = fn;
             },
             trigger() {
               if (this.cb) this.cb();
             },
-=======
-            onDestroy(fn: () => void) { this.cb = fn; },
-            trigger() { if (this.cb) this.cb(); }
->>>>>>> 73f69ce2
           };
           if ((ngCore as any).DestroyRef && (ngCore as any).DestroyRef.prototype) {
             Object.setPrototypeOf(instance, (ngCore as any).DestroyRef.prototype);
@@ -506,13 +406,8 @@
             keys: ['f9'],
             macKeys: ['f9'],
             action: mockAction,
-<<<<<<< HEAD
             description: 'Test',
           },
-=======
-            description: 'Test'
-          }
->>>>>>> 73f69ce2
         ];
 
         service.registerGroup('group-dref', shortcuts, instance);
@@ -532,13 +427,8 @@
             keys: ['f10'],
             macKeys: ['f10'],
             action: mockAction,
-<<<<<<< HEAD
             description: 'Test',
           },
-=======
-            description: 'Test'
-          }
->>>>>>> 73f69ce2
         ];
 
         service.registerGroup('group-obs', shortcuts, obs as any);
@@ -615,7 +505,6 @@
   });
 
   describe('Key Matching Logic', () => {
-<<<<<<< HEAD
     it('should correctly trigger actions for pressed key combinations (behavioral)', () => {
       const action = jasmine.createSpy('action');
       service.register(createMockShortcut({ id: 'behav-ctrl-s', keys: ['ctrl', 's'], action }));
@@ -682,210 +571,15 @@
       // Simulate m down using our utility
       const eventM = createKeyboardEvent({ key: 'm' });
       dispatchKeyEvent(eventM);
-=======
-
-    it('should correctly parse pressed keys from keyboard event', () => {
-      const event = KeyboardEvents.ctrlS();
-
-      const pressedKeys = service.testGetPressedKeys(event);
-      expect(pressedKeys).toEqual(['ctrl', 's']);
-    });
-
-    it('should detect and match a chord of two non-modifier keys', () => {
-      // Register a chord shortcut using our utility
-      const chordAction = jasmine.createSpy('chordAction');
-      service.register(createMockShortcut({
-        id: 'chord-ca',
-        keys: ['c', 'a'],
-        macKeys: ['c', 'a'],
-        action: chordAction,
-        description: 'Chord C+A'
-      }));
-
-      // Simulate keydown for 'c' using our utility
-      const eventC = createKeyboardEvent({ key: 'c' });
-      service.testHandleKeydown(eventC);
-
-      // Simulate keydown for 'a' while 'c' is still down
-      const eventA = createKeyboardEvent({ key: 'a' });
-      service.testHandleKeydown(eventA);
-
-      // The chord action should have been executed when the second key was pressed
-      expect(chordAction).toHaveBeenCalled();
-    });
-
-    it('should not falsely match chord when only one key is pressed', () => {
-      const chordAction = jasmine.createSpy('chordAction2');
-      service.register(createMockShortcut({
-        id: 'chord-xy',
-        keys: ['x', 'y'],
-        macKeys: ['x', 'y'],
-        action: chordAction,
-        description: 'Chord X+Y'
-      }));
-
-      const eventX = createKeyboardEvent({ key: 'x' });
-      service.testHandleKeydown(eventX);
-
-      // Only one key down - should not trigger
-      expect(chordAction).not.toHaveBeenCalled();
-    });
-
-    it('should clear currently-down keys and prevent stale chord matches', () => {
-      const chordAction = jasmine.createSpy('chordActionClear');
-      service.register(createMockShortcut({
-        id: 'chord-clear',
-        keys: ['m', 'n'],
-        macKeys: ['m', 'n'],
-        action: chordAction,
-        description: 'Chord M+N'
-      }));
-
-      // Simulate m down using our utility
-      const eventM = createKeyboardEvent({ key: 'm' });
-      service.testHandleKeydown(eventM);
 
       // Now simulate window blur/visibility change by calling the clear method
       service.clearCurrentlyDownKeys();
 
-      // Simulate n down — chord should not trigger because the state was cleared
-      const eventN = createKeyboardEvent({ key: 'n' });
-      service.testHandleKeydown(eventN);
-
-      expect(chordAction).not.toHaveBeenCalled();
-    });
-
-    it('should handle chord with three non-modifier keys', () => {
-      const chordAction = jasmine.createSpy('tripleChordAction');
-      service.register(createMockShortcut({
-        id: 'chord-abc',
-        keys: ['a', 'b', 'c'],
-        macKeys: ['a', 'b', 'c'],
-        action: chordAction,
-        description: 'Chord A+B+C'
-      }));
-
-      // Press all three keys in sequence
-      service.testHandleKeydown(createKeyboardEvent({ key: 'a' }));
-      service.testHandleKeydown(createKeyboardEvent({ key: 'b' }));
-      service.testHandleKeydown(createKeyboardEvent({ key: 'c' }));
-
-      expect(chordAction).toHaveBeenCalled();
-    });
-
-    it('should handle chord with modifiers and non-modifier keys combined', () => {
-      const chordAction = jasmine.createSpy('modifierChordAction');
-      service.register(createMockShortcut({
-        id: 'chord-ctrl-ab',
-        keys: ['ctrl', 'a', 'b'],
-        macKeys: ['meta', 'a', 'b'],
-        action: chordAction,
-        description: 'Chord Ctrl+A+B'
-      }));
-
-      // Press ctrl, then a, then b
-      service.testHandleKeydown(createKeyboardEvent({ key: 'a', ctrlKey: true }));
-      service.testHandleKeydown(createKeyboardEvent({ key: 'b', ctrlKey: true }));
-
-      expect(chordAction).toHaveBeenCalled();
-    });
-
-    it('should not trigger chord when keys are pressed in wrong combination', () => {
-      const chordAction = jasmine.createSpy('wrongOrderAction');
-      service.register(createMockShortcut({
-        id: 'chord-precise',
-        keys: ['p', 'q'],
-        macKeys: ['p', 'q'],
-        action: chordAction,
-        description: 'Chord P+Q'
-      }));
-
-      // Press only p, then release without pressing q
-      service.testHandleKeydown(createKeyboardEvent({ key: 'p' }));
-      // Simulate some other key being pressed instead
-      service.testHandleKeydown(createKeyboardEvent({ key: 'r' }));
-
-      expect(chordAction).not.toHaveBeenCalled();
-    });
-
-    it('should handle multiple different chords without interference', () => {
-      const chordAction1 = jasmine.createSpy('chord1Action');
-      const chordAction2 = jasmine.createSpy('chord2Action');
-
-      service.register(createMockShortcut({
-        id: 'chord-first',
-        keys: ['j', 'k'],
-        macKeys: ['j', 'k'],
-        action: chordAction1,
-        description: 'Chord J+K'
-      }));
-
-      service.register(createMockShortcut({
-        id: 'chord-second',
-        keys: ['l', 'm'],
-        macKeys: ['l', 'm'],
-        action: chordAction2,
-        description: 'Chord L+M'
-      }));
-
-      // Trigger first chord
-      service.testHandleKeydown(createKeyboardEvent({ key: 'j' }));
-      service.testHandleKeydown(createKeyboardEvent({ key: 'k' }));
-
-      expect(chordAction1).toHaveBeenCalled();
-      expect(chordAction2).not.toHaveBeenCalled();
-
-      // Clear currently pressed keys to ensure clean state for second chord
-      service.clearCurrentlyDownKeys();
-
-      // Reset spy calls and trigger second chord
-      chordAction1.calls.reset();
-      chordAction2.calls.reset();
-
-      service.testHandleKeydown(createKeyboardEvent({ key: 'l' }));
-      service.testHandleKeydown(createKeyboardEvent({ key: 'm' }));
-
-      expect(chordAction1).not.toHaveBeenCalled();
-      expect(chordAction2).toHaveBeenCalled();
-    });
-
-    it('should parse multiple modifier keys', () => {
-      const event = KeyboardEvents.allModifiers('a');
-
-      const pressedKeys = service.testGetPressedKeys(event);
-      expect(pressedKeys).toEqual(['ctrl', 'alt', 'shift', 'meta', 'a']);
-    });
-
-    it('should ignore modifier keys as main key', () => {
-      const event = createKeyboardEvent({
-        ctrlKey: true,
-        key: 'control'
-      });
-
-      const pressedKeys = service.testGetPressedKeys(event);
-      expect(pressedKeys).toEqual(['ctrl']);
-    });
-
-    it('should handle special keys', () => {
-      const event = KeyboardEvents.enter();
-
-      const pressedKeys = service.testGetPressedKeys(event);
-      expect(pressedKeys).toEqual(['enter']);
-    });
->>>>>>> 73f69ce2
-
-      // Now simulate window blur/visibility change by calling the clear method
-      service.clearCurrentlyDownKeys();
-
-<<<<<<< HEAD
       // Simulate n down — chord should not trigger because the state was cleared
       const eventN = createKeyboardEvent({ key: 'n' });
       dispatchKeyEvent(eventN);
 
       expect(chordAction).not.toHaveBeenCalled();
-=======
-      expect(service.testKeysMatch(pressedKeys, targetKeys)).toBe(true);
->>>>>>> 73f69ce2
     });
 
     it('should handle chord with three non-modifier keys', () => {
@@ -905,11 +599,7 @@
       dispatchKeyEvent(createKeyboardEvent({ key: 'b' }));
       dispatchKeyEvent(createKeyboardEvent({ key: 'c' }));
 
-<<<<<<< HEAD
       expect(chordAction).toHaveBeenCalled();
-=======
-      expect(service.testKeysMatch(pressedKeys, targetKeys)).toBe(false);
->>>>>>> 73f69ce2
     });
 
     it('should handle chord with modifiers and non-modifier keys combined', () => {
@@ -928,11 +618,7 @@
       dispatchKeyEvent(createKeyboardEvent({ key: 'a', ctrlKey: true }));
       dispatchKeyEvent(createKeyboardEvent({ key: 'b', ctrlKey: true }));
 
-<<<<<<< HEAD
       expect(chordAction).toHaveBeenCalled();
-=======
-      expect(service.testKeysMatch(pressedKeys, targetKeys)).toBe(false);
->>>>>>> 73f69ce2
     });
 
     it('should not trigger chord when keys are pressed in wrong combination', () => {
@@ -952,11 +638,7 @@
       // Simulate some other key being pressed instead
       dispatchKeyEvent(createKeyboardEvent({ key: 'r' }));
 
-<<<<<<< HEAD
       expect(chordAction).not.toHaveBeenCalled();
-=======
-      expect(service.testKeysMatch(pressedKeys, targetKeys)).toBe(true);
->>>>>>> 73f69ce2
     });
 
     it('should handle multiple different chords without interference', () => {
@@ -973,7 +655,6 @@
         })
       );
 
-<<<<<<< HEAD
       service.register(
         createMockShortcut({
           id: 'chord-second',
@@ -1003,9 +684,6 @@
 
       expect(chordAction1).not.toHaveBeenCalled();
       expect(chordAction2).toHaveBeenCalled();
-=======
-      expect(service.testKeysMatch(pressedKeys, targetKeys)).toBe(true);
->>>>>>> 73f69ce2
     });
   });
 
@@ -1015,11 +693,7 @@
       service.register(shortcut);
 
       const event = KeyboardEvents.ctrlS();
-<<<<<<< HEAD
       dispatchKeyEvent(event);
-=======
-      service.testHandleKeydown(event);
->>>>>>> 73f69ce2
       expect(mockAction).toHaveBeenCalled();
     });
 
@@ -1028,7 +702,6 @@
       const shortcut = createMockShortcut({
         keys: ['ctrl', 's'],
         macKeys: ['meta', 's'],
-<<<<<<< HEAD
         action: macAction,
       });
       service.register(shortcut);
@@ -1038,19 +711,6 @@
 
       const event = KeyboardEvents.metaS();
       dispatchKeyEvent(event);
-=======
-        action: macAction
-      });
-      service.register(shortcut);
-
-      // Mock both the platform detection AND isBrowser check
-      spyOn(service, 'testIsMacPlatform').and.returnValue(true);
-      // Override the isMacPlatform method call in handleKeydown
-      spyOn(service as any, 'isMacPlatform').and.returnValue(true);
-
-      const event = KeyboardEvents.metaS();
-      service.testHandleKeydown(event);
->>>>>>> 73f69ce2
       expect(macAction).toHaveBeenCalled();
     });
 
@@ -1104,7 +764,6 @@
         steps: [['ctrl', 'k'], ['s']],
         macSteps: [['meta', 'k'], ['s']],
         action: multiAction,
-<<<<<<< HEAD
         description: 'Multi-step timeout',
       } as any as KeyboardShortcut;
 
@@ -1115,22 +774,6 @@
       // Wait longer than default sequenceTimeout (2s)
       setTimeout(() => {
         dispatchKeyEvent(new KeyboardEvent('keydown', { key: 's' }));
-=======
-        description: 'Multi-step timeout'
-      } as any as KeyboardShortcut;
-
-      service.register(shortcut);
-      const testableService = service as any;
-
-      // First step
-      const event1 = new KeyboardEvent('keydown', { ctrlKey: true, key: 'k' });
-      testableService.testHandleKeydown(event1);
-
-      // Wait longer than default sequenceTimeout (2s)
-      setTimeout(() => {
-        const event2 = new KeyboardEvent('keydown', { key: 's' });
-        testableService.testHandleKeydown(event2);
->>>>>>> 73f69ce2
         expect(multiAction).not.toHaveBeenCalled();
         done();
       }, 2200);
@@ -1150,19 +793,11 @@
       service.register(shortcut);
 
       // Simulate the first step (ctrl+k)
-<<<<<<< HEAD
       dispatchKeyEvent(KeyboardEvents.ctrlK());
 
       // Simulate the second step shortly after (plain 's' key)
       setTimeout(() => {
         dispatchKeyEvent(KeyboardEvents.plain('s'));
-=======
-      service.testHandleKeydown(KeyboardEvents.ctrlK());
-
-      // Simulate the second step shortly after (plain 's' key)
-      setTimeout(() => {
-        service.testHandleKeydown(KeyboardEvents.plain('s'));
->>>>>>> 73f69ce2
       }, 50);
 
       setTimeout(() => {
@@ -1182,7 +817,6 @@
       service.register(shortcut);
 
       // Start the sequence by sending the first step
-<<<<<<< HEAD
       dispatchKeyEvent(KeyboardEvents.ctrlK());
 
       // Simulate window blur which should clear the pending sequence
@@ -1190,15 +824,6 @@
 
       // Send the second step - action should NOT be called because sequence was cleared
       dispatchKeyEvent(KeyboardEvents.plain('s'));
-=======
-      service.testHandleKeydown(KeyboardEvents.ctrlK());
-
-  // Simulate window blur which should clear the pending sequence
-  service.testHandleWindowBlur();
-
-  // Send the second step - action should NOT be called because sequence was cleared
-  service.testHandleKeydown(KeyboardEvents.plain('s'));
->>>>>>> 73f69ce2
 
       expect(action).not.toHaveBeenCalled();
     });
@@ -1237,22 +862,8 @@
     });
 
     it('should detect non-mac platform correctly', () => {
-<<<<<<< HEAD
       spyOnProperty(window.navigator, 'platform', 'get').and.returnValue('Win32');
       expect(true).toBeTrue();
-=======
-      const testableService = service as any;
-
-      spyOn(testableService, 'testIsMacPlatform').and.returnValue(false);
-
-      expect(testableService.testIsMacPlatform()).toBe(false);
-    });
-  });
-
-  describe('Browser Environment Handling', () => {
-    it('should handle non-browser environment gracefully', () => {
-      expect(() => new NonBrowserKeyboardShortcuts()).not.toThrow();
->>>>>>> 73f69ce2
     });
   });
 
