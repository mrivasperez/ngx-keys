import {
  afterNextRender,
  computed,
  DestroyRef,
  DOCUMENT,
  inject,
  Injectable,
  OnDestroy,
  signal,
} from '@angular/core';
import { KeyboardShortcut, KeyboardShortcutActiveUntil, KeyboardShortcutFilter, KeyboardShortcutGroup, KeyboardShortcutGroupOptions, KeyboardShortcutUI, KeyStep } from './keyboard-shortcut.interface'
import { KeyboardShortcutsErrorFactory } from './keyboard-shortcuts.errors';
import { Observable, take } from 'rxjs';

/**
 * Type guard to detect KeyboardShortcutGroupOptions at runtime.
 * Centralising this logic keeps registerGroup simpler and less fragile.
 */
function isGroupOptions(param: unknown): param is KeyboardShortcutGroupOptions {
  if (!param || typeof param !== 'object') return false;
  // Narrow to object for property checks
  const obj = param as Record<string, unknown>;
  return ('filter' in obj) || ('activeUntil' in obj);
}

/**
 * Detect real DestroyRef instances or duck-typed objects exposing onDestroy(fn).
 * Returns true for either an actual DestroyRef or an object with an onDestroy method.
 */
function isDestroyRefLike(obj: unknown): obj is DestroyRef & { onDestroy: (fn: () => void) => void } {
  if (!obj || typeof obj !== 'object') return false;
  try {
    // Prefer instanceof when available (real DestroyRef)
    if (obj instanceof DestroyRef) return true;
  } catch {
    // instanceof may throw if DestroyRef is not constructable in certain runtimes/tests
  }

  const o = obj as Record<string, unknown>;
  return typeof o['onDestroy'] === 'function';
}

@Injectable({
  providedIn: 'root'
})
export class KeyboardShortcuts implements OnDestroy {
  private static readonly MODIFIER_KEYS = new Set(['control', 'alt', 'shift', 'meta']);
  private readonly document = inject(DOCUMENT);
  private readonly window = this.document.defaultView!;

  private readonly shortcuts = new Map<string, KeyboardShortcut>();
  private readonly groups = new Map<string, KeyboardShortcutGroup>();
  private readonly activeShortcuts = new Set<string>();
  private readonly activeGroups = new Set<string>();
  private readonly currentlyDownKeys = new Set<string>();
  // O(1) lookup from shortcutId to its groupId to avoid scanning all groups per event
  private readonly shortcutToGroup = new Map<string, string>();

  /**
   * Named global filters that apply to all shortcuts.
   * All global filters must return `true` for a shortcut to be processed.
   */
  private readonly globalFilters = new Map<string, KeyboardShortcutFilter>();

  // Single consolidated state signal - reduces memory overhead
  private readonly state = signal({
    shortcuts: new Map<string, KeyboardShortcut>(),
    groups: new Map<string, KeyboardShortcutGroup>(),
    activeShortcuts: new Set<string>(),
    activeGroups: new Set<string>(),
    version: 0 // for change detection optimization
  });

  // Primary computed signal - consumers derive what they need from this
  readonly shortcuts$ = computed(() => {
    const state = this.state();
    const activeShortcuts = Array.from(state.activeShortcuts)
      .map(id => state.shortcuts.get(id))
      .filter((s): s is KeyboardShortcut => s !== undefined);

    const inactiveShortcuts = Array.from(state.shortcuts.values())
      .filter(s => !state.activeShortcuts.has(s.id));

    return {
      active: activeShortcuts,
      inactive: inactiveShortcuts,
      all: Array.from(state.shortcuts.values()),
      groups: {
        active: Array.from(state.activeGroups),
        inactive: Array.from(state.groups.keys())
          .filter(id => !state.activeGroups.has(id))
      }
    };
  });

  // Optional: Pre-formatted UI signal for components that need it
  readonly shortcutsUI$ = computed(() => {
    const shortcuts = this.shortcuts$();
    return {
      active: shortcuts.active.map(s => this.formatShortcutForUI(s)),
      inactive: shortcuts.inactive.map(s => this.formatShortcutForUI(s)),
      all: shortcuts.all.map(s => this.formatShortcutForUI(s))
    };
  });

  private readonly keydownListener = this.handleKeydown.bind(this);
  private readonly keyupListener = this.handleKeyup.bind(this);
  private readonly blurListener = this.handleWindowBlur.bind(this);
  private readonly visibilityListener = this.handleVisibilityChange.bind(this);
  private isListening = false;
  /** Default timeout (ms) for completing a multi-step sequence */
  protected sequenceTimeout = 2000;

  /** Runtime state for multi-step sequences */
  private pendingSequence: {
    shortcutId: string;
    stepIndex: number;
    timerId: any;
  } | null = null;

  constructor() {
    afterNextRender(() => {
      this.startListening();
    });
  }

  ngOnDestroy(): void {
    this.stopListening();
  }

  /**
   * Batch updates and increment version for change detection
   */
  private updateState(): void {
    this.state.update(current => ({
      shortcuts: new Map(this.shortcuts),
      groups: new Map(this.groups),
      activeShortcuts: new Set(this.activeShortcuts),
      activeGroups: new Set(this.activeGroups),
      version: current.version + 1
    }));
  }

  /**
   * Utility method for UI formatting
   */
  formatShortcutForUI(shortcut: KeyboardShortcut): KeyboardShortcutUI {
    return {
      id: shortcut.id,
      keys: this.formatStepsForDisplay(shortcut.keys ?? shortcut.steps ?? [], false),
      macKeys: this.formatStepsForDisplay(shortcut.macKeys ?? shortcut.macSteps ?? [], true),
      description: shortcut.description
    };
  }

  /**
   * Utility method for batch operations - reduces signal updates
   */
  batchUpdate(operations: () => void): void {
    operations();
    this.updateState();
  }

  /**
   * Format keys for display with proper Unicode symbols
   */
  private formatKeysForDisplay(keys: string[], isMac = false): string {
    const keyMap: Record<string, string> = isMac ? {
      'ctrl': '⌃',
      'alt': '⌥',
      'shift': '⇧',
      'meta': '⌘',
      'cmd': '⌘',
      'command': '⌘'
    } : {
      'ctrl': 'Ctrl',
      'alt': 'Alt',
      'shift': 'Shift',
      'meta': 'Win'
    };

    return keys
      .map(key => keyMap[key.toLowerCase()] || key.toUpperCase())
      .join('+');
  }

  private formatStepsForDisplay(steps: string[] | string[][], isMac = false): string {
    if (!steps) return '';

    // If the first element is an array, assume steps is string[][]
    const normalized = this.normalizeToSteps(steps as KeyStep[] | string[]);
    if (normalized.length === 0) return '';
    if (normalized.length === 1) return this.formatKeysForDisplay(normalized[0], isMac);
    return normalized.map(step => this.formatKeysForDisplay(step, isMac)).join(', ');
  }

  private normalizeToSteps(input: KeyStep[] | string[]): KeyStep[] {
    if (!input) return [];
    // If first element is an array, assume already KeyStep[]
    if (Array.isArray(input[0])) {
      return input as KeyStep[];
    }
    // Single step array
    return [input as string[]];
  }

  /**
   * Check if a key combination is already registered by an active shortcut
   * @returns The ID of the conflicting active shortcut, or null if no active conflict
   */
  private findActiveConflict(newShortcut: KeyboardShortcut): string | null {
    for (const existing of this.shortcuts.values()) {
      // Only check conflicts with active shortcuts
      if (!this.activeShortcuts.has(existing.id)) {
        continue;
      }

      // Compare single-step shapes if provided
      if (newShortcut.keys && existing.keys && this.keysMatch(newShortcut.keys, existing.keys)) {
        return existing.id;
      }
      if (newShortcut.macKeys && existing.macKeys && this.keysMatch(newShortcut.macKeys, existing.macKeys)) {
        return existing.id;
      }

      // Compare multi-step shapes
      if (newShortcut.steps && existing.steps && this.stepsMatch(newShortcut.steps, existing.steps)) {
        return existing.id;
      }
      if (newShortcut.macSteps && existing.macSteps && this.stepsMatch(newShortcut.macSteps, existing.macSteps)) {
        return existing.id;
      }
    }
    return null;
  }

  /**
   * Check if activating a shortcut would create key conflicts with other active shortcuts
   * @returns Array of conflicting shortcut IDs that would be created by activation
   */
  private findActivationConflicts(shortcutId: string): string[] {
    const shortcut = this.shortcuts.get(shortcutId);
    if (!shortcut) return [];

    const conflicts: string[] = [];
    for (const existing of this.shortcuts.values()) {
      // Skip self and inactive shortcuts
      if (existing.id === shortcutId || !this.activeShortcuts.has(existing.id)) {
        continue;
      }

      // Check for key conflicts
      if ((shortcut.keys && existing.keys && this.keysMatch(shortcut.keys, existing.keys)) ||
          (shortcut.macKeys && existing.macKeys && this.keysMatch(shortcut.macKeys, existing.macKeys)) ||
          (shortcut.steps && existing.steps && this.stepsMatch(shortcut.steps, existing.steps)) ||
          (shortcut.macSteps && existing.macSteps && this.stepsMatch(shortcut.macSteps, existing.macSteps))) {
        conflicts.push(existing.id);
      }
    }
    return conflicts;
  }

  /**
   * Register a single keyboard shortcut
   * @throws KeyboardShortcutError if shortcut ID is already registered or if the shortcut would conflict with currently active shortcuts
   */
  register(shortcut: KeyboardShortcut): void {
    if (this.shortcuts.has(shortcut.id)) {
      throw KeyboardShortcutsErrorFactory.shortcutAlreadyRegistered(shortcut.id);
    }

    // Check for conflicts only with currently active shortcuts
    const conflictId = this.findActiveConflict(shortcut);
    if (conflictId) {
      throw KeyboardShortcutsErrorFactory.activeKeyConflict(conflictId);
    }

    this.shortcuts.set(shortcut.id, shortcut);
    this.activeShortcuts.add(shortcut.id);
    this.updateState();

    this.setupActiveUntil(
      shortcut.activeUntil,
      this.unregister.bind(this, shortcut.id),
    );
  }

  /**
   * Register multiple keyboard shortcuts as a group
   * @param groupId - Unique identifier for the group
   * @param shortcuts - Array of shortcuts to register as a group
   * @param options - Optional configuration including filter and activeUntil
   * @throws KeyboardShortcutError if group ID is already registered or if any shortcut ID or key combination conflicts
   */
  registerGroup(groupId: string, shortcuts: KeyboardShortcut[], options?: KeyboardShortcutGroupOptions): void;
  /**
   * @deprecated Use registerGroup(groupId, shortcuts, { activeUntil }) instead
   */
  registerGroup(groupId: string, shortcuts: KeyboardShortcut[], activeUntil?: KeyboardShortcutActiveUntil): void;
  registerGroup(groupId: string, shortcuts: KeyboardShortcut[], optionsOrActiveUntil?: KeyboardShortcutGroupOptions | KeyboardShortcutActiveUntil): void {
    // Parse parameters - support both old (activeUntil) and new (options) formats
    let options: KeyboardShortcutGroupOptions;
    if (isGroupOptions(optionsOrActiveUntil)) {
      // New format with options object
      options = optionsOrActiveUntil;
    } else {
      // Old format with just activeUntil parameter
      options = { activeUntil: optionsOrActiveUntil as KeyboardShortcutActiveUntil };
    }

    // Check if group ID already exists
    if (this.groups.has(groupId)) {
      throw KeyboardShortcutsErrorFactory.groupAlreadyRegistered(groupId);
    }
<<<<<<< HEAD

    // Check for duplicate shortcut IDs and key combination conflicts
=======
    
    // Check for duplicate shortcut IDs and key combination conflicts with active shortcuts
>>>>>>> 1401d0c9
    const duplicateIds: string[] = [];
    const keyConflicts: string[] = [];
    shortcuts.forEach(shortcut => {
      if (this.shortcuts.has(shortcut.id)) {
        duplicateIds.push(shortcut.id);
      }
      const conflictId = this.findActiveConflict(shortcut);
      if (conflictId) {
        keyConflicts.push(`"${shortcut.id}" conflicts with active shortcut "${conflictId}"`);
      }
    });

    if (duplicateIds.length > 0) {
      throw KeyboardShortcutsErrorFactory.shortcutIdsAlreadyRegistered(duplicateIds);
    }

    if (keyConflicts.length > 0) {
      throw KeyboardShortcutsErrorFactory.keyConflictsInGroup(keyConflicts);
    }

    // Validate that all shortcuts have unique IDs within the group
    const groupIds = new Set<string>();
    const duplicatesInGroup: string[] = [];
    shortcuts.forEach(shortcut => {
      if (groupIds.has(shortcut.id)) {
        duplicatesInGroup.push(shortcut.id);
      } else {
        groupIds.add(shortcut.id);
      }
    });

    if (duplicatesInGroup.length > 0) {
      throw KeyboardShortcutsErrorFactory.duplicateShortcutsInGroup(duplicatesInGroup);
    }

    // Use batch update to reduce signal updates
    this.batchUpdate(() => {
      const group: KeyboardShortcutGroup = {
        id: groupId,
        shortcuts,
        active: true,
        filter: options.filter
      };

      this.groups.set(groupId, group);
      this.activeGroups.add(groupId);

      // Register individual shortcuts
      shortcuts.forEach(shortcut => {
        this.shortcuts.set(shortcut.id, shortcut);
        this.activeShortcuts.add(shortcut.id);
        this.shortcutToGroup.set(shortcut.id, groupId);
      });
    });

    this.setupActiveUntil(
      options.activeUntil,
      this.unregisterGroup.bind(this, groupId),
    );
  }

  /**
   * Unregister a single keyboard shortcut
   * @throws KeyboardShortcutError if shortcut ID doesn't exist
   */
  unregister(shortcutId: string): void {
    if (!this.shortcuts.has(shortcutId)) {
      throw KeyboardShortcutsErrorFactory.cannotUnregisterShortcut(shortcutId);
    }

    this.shortcuts.delete(shortcutId);
    this.activeShortcuts.delete(shortcutId);
    this.shortcutToGroup.delete(shortcutId);
    this.updateState();
  }

  /**
   * Unregister a group of keyboard shortcuts
   * @throws KeyboardShortcutError if group ID doesn't exist
   */
  unregisterGroup(groupId: string): void {
    const group = this.groups.get(groupId);
    if (!group) {
      throw KeyboardShortcutsErrorFactory.cannotUnregisterGroup(groupId);
    }

    this.batchUpdate(() => {
      group.shortcuts.forEach(shortcut => {
        this.shortcuts.delete(shortcut.id);
        this.activeShortcuts.delete(shortcut.id);
        this.shortcutToGroup.delete(shortcut.id);
      });
      this.groups.delete(groupId);
      this.activeGroups.delete(groupId);
    });
  }

  /**
   * Activate a single keyboard shortcut
   * @throws KeyboardShortcutError if shortcut ID doesn't exist or if activation would create key conflicts
   */
  activate(shortcutId: string): void {
    if (!this.shortcuts.has(shortcutId)) {
      throw KeyboardShortcutsErrorFactory.cannotActivateShortcut(shortcutId);
    }

<<<<<<< HEAD
=======
    // Check for conflicts that would be created by activation
    const conflicts = this.findActivationConflicts(shortcutId);
    if (conflicts.length > 0) {
      throw KeyboardShortcutsErrorFactory.activationKeyConflict(shortcutId, conflicts);
    }
    
>>>>>>> 1401d0c9
    this.activeShortcuts.add(shortcutId);
    this.updateState();
  }

  /**
   * Deactivate a single keyboard shortcut
   * @throws KeyboardShortcutError if shortcut ID doesn't exist
   */
  deactivate(shortcutId: string): void {
    if (!this.shortcuts.has(shortcutId)) {
      throw KeyboardShortcutsErrorFactory.cannotDeactivateShortcut(shortcutId);
    }

    this.activeShortcuts.delete(shortcutId);
    this.updateState();
  }

  /**
   * Activate a group of keyboard shortcuts
   * @throws KeyboardShortcutError if group ID doesn't exist or if activation would create key conflicts
   */
  activateGroup(groupId: string): void {
    const group = this.groups.get(groupId);
    if (!group) {
      throw KeyboardShortcutsErrorFactory.cannotActivateGroup(groupId);
    }

<<<<<<< HEAD
=======
    // Check for conflicts that would be created by activating all shortcuts in the group
    const allConflicts: string[] = [];
    group.shortcuts.forEach(shortcut => {
      const conflicts = this.findActivationConflicts(shortcut.id);
      allConflicts.push(...conflicts);
    });

    if (allConflicts.length > 0) {
      throw KeyboardShortcutsErrorFactory.groupActivationKeyConflict(groupId, allConflicts);
    }
    
>>>>>>> 1401d0c9
    this.batchUpdate(() => {
      group.active = true;
      this.activeGroups.add(groupId);
      group.shortcuts.forEach(shortcut => {
        this.activeShortcuts.add(shortcut.id);
      });
    });
  }

  /**
   * Deactivate a group of keyboard shortcuts
   * @throws KeyboardShortcutError if group ID doesn't exist
   */
  deactivateGroup(groupId: string): void {
    const group = this.groups.get(groupId);
    if (!group) {
      throw KeyboardShortcutsErrorFactory.cannotDeactivateGroup(groupId);
    }

    this.batchUpdate(() => {
      group.active = false;
      this.activeGroups.delete(groupId);
      group.shortcuts.forEach(shortcut => {
        this.activeShortcuts.delete(shortcut.id);
      });
    });
  }

  /**
   * Check if a shortcut is active
   */
  isActive(shortcutId: string): boolean {
    return this.activeShortcuts.has(shortcutId);
  }

  /**
   * Check if a shortcut is registered
   */
  isRegistered(shortcutId: string): boolean {
    return this.shortcuts.has(shortcutId);
  }

  /**
   * Check if a group is active
   */
  isGroupActive(groupId: string): boolean {
    return this.activeGroups.has(groupId);
  }

  /**
   * Check if a group is registered
   */
  isGroupRegistered(groupId: string): boolean {
    return this.groups.has(groupId);
  }

  /**
   * Get all registered shortcuts
   */
  getShortcuts(): ReadonlyMap<string, KeyboardShortcut> {
    return this.shortcuts;
  }

  /**
   * Get all registered groups
   */
  getGroups(): ReadonlyMap<string, KeyboardShortcutGroup> {
    return this.groups;
  }

  /**
   * Add a named global filter that applies to all shortcuts.
   * All global filters must return `true` for a shortcut to execute.
   * 
   * @param name - Unique name for this filter
   * @param filter - Function that returns `true` to allow shortcuts, `false` to block them
   * 
   * @example
   * ```typescript
   * // Block shortcuts in form elements
   * keyboardService.addFilter('forms', (event) => {
   *   const target = event.target as HTMLElement;
   *   const tagName = target?.tagName?.toLowerCase();
   *   return !['input', 'textarea', 'select'].includes(tagName) && !target?.isContentEditable;
   * });
   * 
   * // Block shortcuts when modal is open
   * keyboardService.addFilter('modal', (event) => {
   *   return !document.querySelector('.modal.active');
   * });
   * ```
   */
  addFilter(name: string, filter: KeyboardShortcutFilter): void {
    this.globalFilters.set(name, filter);
  }

  /**
   * Remove a named global filter.
   * 
   * @param name - Name of the filter to remove
   * @returns `true` if filter was removed, `false` if it didn't exist
   */
  removeFilter(name: string): boolean {
    return this.globalFilters.delete(name);
  }

  /**
   * Get a named global filter.
   * 
   * @param name - Name of the filter to retrieve
   * @returns The filter function, or undefined if not found
   */
  getFilter(name: string): KeyboardShortcutFilter | undefined {
    return this.globalFilters.get(name);
  }

  /**
   * Get all global filter names.
   * 
   * @returns Array of filter names
   */
  getFilterNames(): string[] {
    return Array.from(this.globalFilters.keys());
  }

  /**
   * Remove all global filters.
   */
  clearFilters(): void {
    this.globalFilters.clear();
  }

  /**
   * Check if a named filter exists.
   * 
   * @param name - Name of the filter to check
   * @returns `true` if filter exists, `false` otherwise
   */
  hasFilter(name: string): boolean {
    return this.globalFilters.has(name);
  }

  /**
   * Find the group that contains a specific shortcut.
   * 
   * @param shortcutId - The ID of the shortcut to find
   * @returns The group containing the shortcut, or undefined if not found in any group
   */
  private findGroupForShortcut(shortcutId: string): KeyboardShortcutGroup | undefined {
    const groupId = this.shortcutToGroup.get(shortcutId);
    return groupId ? this.groups.get(groupId) : undefined;
  }

  /**
   * Check if a keyboard event should be processed based on global, group, and per-shortcut filters.
   * Filter hierarchy: Global filters → Group filter → Individual shortcut filter
   * 
   * @param event - The keyboard event to evaluate
   * @param shortcut - The shortcut being evaluated (for per-shortcut filter)
   * @returns `true` if event should be processed, `false` if it should be ignored
   */
  private shouldProcessEvent(event: KeyboardEvent, shortcut: KeyboardShortcut): boolean {
    // First, check all global filters - ALL must return true
    // Note: handleKeydown pre-checks these once per event for early exit,
    // but we keep this for direct calls and completeness.
    for (const globalFilter of this.globalFilters.values()) {
      if (!globalFilter(event)) {
        return false;
      }
    }

    // Then check group filter if shortcut belongs to a group
    const group = this.findGroupForShortcut(shortcut.id);
    if (group?.filter && !group.filter(event)) {
      return false;
    }

    // Finally check per-shortcut filter if it exists
    if (shortcut.filter && !shortcut.filter(event)) {
      return false;
    }

    return true;
  }

  private startListening(): void {
    if (this.isListening) {
      return;
    }

    // Listen to both keydown and keyup so we can maintain a Set of currently
    // pressed physical keys. We avoid passive:true because we may call
    // preventDefault() when matching shortcuts.
    this.document.addEventListener('keydown', this.keydownListener, { passive: false });
    this.document.addEventListener('keyup', this.keyupListener, { passive: false });
    // Listen for blur/visibility changes so we can clear the currently-down keys
    // and avoid stale state when the browser or tab loses focus.
    this.window.addEventListener('blur', this.blurListener);
    this.document.addEventListener('visibilitychange', this.visibilityListener);
    this.isListening = true;
  }

  private stopListening(): void {
    if (!this.isListening) {
      return;
    }

    this.document.removeEventListener('keydown', this.keydownListener);
    this.document.removeEventListener('keyup', this.keyupListener);
    this.window.removeEventListener('blur', this.blurListener);
    this.document.removeEventListener('visibilitychange', this.visibilityListener);
    this.isListening = false;
  }

  protected handleKeydown(event: KeyboardEvent): void {
    // Update the currently down keys with this event's key
    this.updateCurrentlyDownKeysOnKeydown(event);

    // Fast path: if any global filter blocks this event, bail out before
    // scanning all active shortcuts. This drastically reduces per-event work
    // when filters are commonly blocking (e.g., while typing in inputs).
    if (this.globalFilters.size > 0) {
      for (const f of this.globalFilters.values()) {
        if (!f(event)) {
          // Also clear any pending multi-step sequence – entering a globally
          // filtered context should not allow sequences to continue.
          this.clearPendingSequence();
          return;
        }
      }
    }

    const isMac = this.isMacPlatform();

    // Evaluate active group-level filters once per event and cache blocked groups
    const blockedGroups = this.precomputeBlockedGroups(event);

    // If there is a pending multi-step sequence, try to advance it first
    if (this.pendingSequence) {
      const pending = this.pendingSequence;
      const shortcut = this.shortcuts.get(pending.shortcutId);
      if (shortcut) {
        // If the pending shortcut belongs to a blocked group, cancel sequence
        const g = this.findGroupForShortcut(shortcut.id);
        if (g && blockedGroups.has(g.id)) {
          this.clearPendingSequence();
          return;
        }
        const steps = isMac
          ? (shortcut.macSteps ?? shortcut.macKeys ?? shortcut.steps ?? shortcut.keys ?? [])
          : (shortcut.steps ?? shortcut.keys ?? shortcut.macSteps ?? shortcut.macKeys ?? []);
        const normalizedSteps = this.normalizeToSteps(steps as KeyStep[] | string[]);
        const expected = normalizedSteps[pending.stepIndex];

  // Use per-event pressed keys for advancing sequence steps. Relying on
  // the accumulated `currentlyDownKeys` can accidentally include keys
  // from previous steps (if tests or callers don't emit keyup), which
  // would prevent matching a simple single-key step like ['s'] after
  // a prior ['k'] step. Use getPressedKeys(event) which reflects the
  // actual modifier/main-key state for this event as a Set<string>.
  const stepPressed = this.getPressedKeys(event);

        if (expected && this.keysMatch(stepPressed, expected)) {
          // Advance sequence
          clearTimeout(pending.timerId);
          pending.stepIndex += 1;

          if (pending.stepIndex >= normalizedSteps.length) {
            // Completed - check filters before executing
            if (!this.shouldProcessEvent(event, shortcut)) {
              this.pendingSequence = null;
              return; // Skip execution due to filters
            }

            event.preventDefault();
            event.stopPropagation();
            try {
              shortcut.action();
            } catch (error) {
              console.error(`Error executing keyboard shortcut "${shortcut.id}":`, error);
            }
            this.pendingSequence = null;
            return;
          }

          // Reset timer for next step
          pending.timerId = setTimeout(() => { this.pendingSequence = null; }, this.sequenceTimeout);
          return;
        } else {
          // Cancel pending if doesn't match
          this.clearPendingSequence();
        }
      } else {
        // pending exists but shortcut not found
        this.clearPendingSequence();
      }
    }

    // No pending sequence - check active shortcuts for a match or sequence start
    for (const shortcutId of this.activeShortcuts) {
      const shortcut = this.shortcuts.get(shortcutId);
      if (!shortcut) continue;

      // Skip expensive matching entirely when the shortcut's group is blocked
      const g = this.findGroupForShortcut(shortcut.id);
      if (g && blockedGroups.has(g.id)) {
        continue;
      }

      const steps = isMac
        ? (shortcut.macSteps ?? shortcut.macKeys ?? shortcut.steps ?? shortcut.keys ?? [])
        : (shortcut.steps ?? shortcut.keys ?? shortcut.macSteps ?? shortcut.macKeys ?? []);
      const normalizedSteps = this.normalizeToSteps(steps as KeyStep[] | string[]);

      const firstStep = normalizedSteps[0];

      // Decide which pressed-keys representation to use for this shortcut's
      // expected step: if it requires multiple non-modifier keys, treat it as
      // a chord and use accumulated keys; otherwise use per-event keys to avoid
      // interference from previously pressed non-modifier keys.
  const nonModifierCount = firstStep.filter(k => !KeyboardShortcuts.MODIFIER_KEYS.has(k.toLowerCase())).length;
      // Normalize pressed keys to a Set<string> for consistent typing
      const pressedForStep: Set<string> = nonModifierCount > 1
        ? this.buildPressedKeysForMatch(event)
        : this.getPressedKeys(event);

      if (this.keysMatch(pressedForStep, firstStep)) {
        // Check if this event should be processed based on filters
        if (!this.shouldProcessEvent(event, shortcut)) {
          continue; // Skip this shortcut due to filters
        }

        if (normalizedSteps.length === 1) {
          // single-step
          event.preventDefault();
          event.stopPropagation();
          try {
            shortcut.action();
          } catch (error) {
            console.error(`Error executing keyboard shortcut "${shortcut.id}":`, error);
          }
          break;
        } else {
          // start pending sequence
          if (this.pendingSequence) {
            this.clearPendingSequence();
          }
          this.pendingSequence = {
            shortcutId: shortcut.id,
            stepIndex: 1,
            timerId: setTimeout(() => { this.pendingSequence = null; }, this.sequenceTimeout)
          };
          event.preventDefault();
          event.stopPropagation();
          return;
        }
      }
    }
  }

  protected handleKeyup(event: KeyboardEvent): void {
    // Remove the key from currentlyDownKeys on keyup
    const key = event.key ? event.key.toLowerCase() : '';
    if (key && !KeyboardShortcuts.MODIFIER_KEYS.has(key)) {
      this.currentlyDownKeys.delete(key);
    }
  }

  /**
   * Clear the currently-down keys. Exposed for testing and for use by
   * blur/visibilitychange handlers to avoid stale state when the page loses focus.
   */
  clearCurrentlyDownKeys(): void {
    this.currentlyDownKeys.clear();
  }

  protected handleWindowBlur(): void {
    this.clearCurrentlyDownKeys();
    // Clear any pressed keys and any pending multi-step sequence to avoid
    // stale state when the window loses focus.
    this.clearPendingSequence();
  }

  protected handleVisibilityChange(): void {
    if (this.document.visibilityState === 'hidden') {
      // When the document becomes hidden, clear both pressed keys and any
      // pending multi-step sequence. This prevents sequences from remaining
      // active when the user switches tabs or minimizes the window.
      this.clearCurrentlyDownKeys();
      this.clearPendingSequence();
    }
  }

  /**
   * Update the currentlyDownKeys set when keydown events happen.
   * Normalizes common keys (function keys, space, etc.) to the same values
   * used by getPressedKeys/keysMatch.
   */
  protected updateCurrentlyDownKeysOnKeydown(event: KeyboardEvent): void {
    const key = event.key ? event.key.toLowerCase() : '';

    // Ignore modifier-only keydown entries
    if (KeyboardShortcuts.MODIFIER_KEYS.has(key)) {
      return;
    }

    // Normalize some special cases similar to the demo component's recording logic
    if (event.code && event.code.startsWith('F') && /^F\d+$/.test(event.code)) {
      this.currentlyDownKeys.add(event.code.toLowerCase());
      return;
    }

    if (key === ' ') {
      this.currentlyDownKeys.add('space');
      return;
    }

    if (key === 'escape') {
      this.currentlyDownKeys.add('escape');
      return;
    }

    if (key === 'enter') {
      this.currentlyDownKeys.add('enter');
      return;
    }

    if (key && key.length > 0) {
      this.currentlyDownKeys.add(key);
    }
  }

  /**
   * Build the pressed keys set used for matching against registered shortcuts.
   * If multiple non-modifier keys are currently down, include them (chord support).
   * Otherwise fall back to single main-key detection from the event for compatibility.
   *
   * Returns a Set<string> (lowercased) to allow O(1) lookups and O(n) comparisons
   * without sorting or allocating sorted arrays on every event.
   */
  protected buildPressedKeysForMatch(event: KeyboardEvent): Set<string> {
    const modifiers = new Set<string>();
    if (event.ctrlKey) modifiers.add('ctrl');
    if (event.altKey) modifiers.add('alt');
    if (event.shiftKey) modifiers.add('shift');
    if (event.metaKey) modifiers.add('meta');

  // Collect non-modifier keys from currentlyDownKeys (excluding modifiers)
  const nonModifierKeys = Array.from(this.currentlyDownKeys).filter(k => !KeyboardShortcuts.MODIFIER_KEYS.has(k));

    const result = new Set<string>();
    // Add modifiers first
    modifiers.forEach(m => result.add(m));

    if (nonModifierKeys.length > 0) {
      nonModifierKeys.forEach(k => result.add(k.toLowerCase()));
      return result;
    }

    // Fallback: single main key from the event (existing behavior)
    const key = event.key.toLowerCase();
    if (!KeyboardShortcuts.MODIFIER_KEYS.has(key)) {
      result.add(key);
    }
    return result;
  }

  /**
   * Return the pressed keys for this event as a Set<string>.
   * This is the canonical internal API used for matching.
   */
  protected getPressedKeys(event: KeyboardEvent): Set<string> {
    const result = new Set<string>();

    if (event.ctrlKey) result.add('ctrl');
    if (event.altKey) result.add('alt');
    if (event.shiftKey) result.add('shift');
    if (event.metaKey) result.add('meta');

    // Add the main key (normalize to lowercase) if it's not a modifier
    const key = (event.key ?? '').toLowerCase();
    if (key && !KeyboardShortcuts.MODIFIER_KEYS.has(key)) {
      result.add(key);
    }

    return result;
  }

  /**
   * Compare pressed keys against a target key combination.
   * Accepts either a Set<string> (preferred) or an array for backwards compatibility.
   * Uses Set-based comparison: sizes must match and every element in target must exist in pressed.
   */
  protected keysMatch(pressedKeys: Set<string> | string[], targetKeys: string[]): boolean {
    // Normalize targetKeys into a Set<string> (lowercased)
    const normalizedTarget = new Set<string>(targetKeys.map(k => k.toLowerCase()));

    // Normalize pressedKeys into a Set<string> if it's an array
    const pressedSet: Set<string> = Array.isArray(pressedKeys)
      ? new Set<string>(pressedKeys.map(k => k.toLowerCase()))
      : new Set<string>(Array.from(pressedKeys).map(k => k.toLowerCase()));

    if (pressedSet.size !== normalizedTarget.size) {
      return false;
    }

    // Check if every element in normalizedTarget exists in pressedSet
    for (const key of normalizedTarget) {
      if (!pressedSet.has(key)) {
        return false;
      }
    }

    return true;
  }

  /** Compare two multi-step sequences for equality */
  protected stepsMatch(a: string[][], b: string[][]): boolean {
    if (a.length !== b.length) return false;
    for (let i = 0; i < a.length; i++) {
      if (!this.keysMatch(a[i], b[i])) return false;
    }
    return true;
  }

  /** Safely clear any pending multi-step sequence */
  private clearPendingSequence(): void {
    if (!this.pendingSequence) return;
    try {
      clearTimeout(this.pendingSequence.timerId);
    } catch { /* ignore */ }
    this.pendingSequence = null;
  }

  protected isMacPlatform(): boolean {
    return /Mac|iPod|iPhone|iPad/.test(this.window.navigator.platform ?? '');
  }

  protected setupActiveUntil(activeUntil: KeyboardShortcutActiveUntil | undefined, unregister: () => void) {
    if (!activeUntil) {
      return
    }

    if (activeUntil === 'destruct') {
      inject(DestroyRef).onDestroy(unregister);
      return
    }

    // Support both real DestroyRef instances and duck-typed objects (e.g.,
    // Jasmine spies) that expose an onDestroy(fn) method for backwards
    // compatibility with earlier APIs and tests.
    if (isDestroyRefLike(activeUntil)) {
      activeUntil.onDestroy(unregister);
      return;
    }

    if (activeUntil instanceof Observable) {
      activeUntil.pipe(take(1)).subscribe(unregister);
      return
    }
  }

  /**
   * Evaluate group filters once per event and return the set of blocked group IDs.
   */
  protected precomputeBlockedGroups(event: KeyboardEvent): Set<string> {
    const blocked = new Set<string>();
    if (this.activeGroups.size === 0) return blocked;
    for (const groupId of this.activeGroups) {
      const group = this.groups.get(groupId);
      if (group && group.filter && !group.filter(event)) {
        blocked.add(groupId);
      }
    }
    return blocked;
  }
}<|MERGE_RESOLUTION|>--- conflicted
+++ resolved
@@ -312,13 +312,8 @@
     if (this.groups.has(groupId)) {
       throw KeyboardShortcutsErrorFactory.groupAlreadyRegistered(groupId);
     }
-<<<<<<< HEAD
-
-    // Check for duplicate shortcut IDs and key combination conflicts
-=======
     
     // Check for duplicate shortcut IDs and key combination conflicts with active shortcuts
->>>>>>> 1401d0c9
     const duplicateIds: string[] = [];
     const keyConflicts: string[] = [];
     shortcuts.forEach(shortcut => {
@@ -425,15 +420,12 @@
       throw KeyboardShortcutsErrorFactory.cannotActivateShortcut(shortcutId);
     }
 
-<<<<<<< HEAD
-=======
     // Check for conflicts that would be created by activation
     const conflicts = this.findActivationConflicts(shortcutId);
     if (conflicts.length > 0) {
       throw KeyboardShortcutsErrorFactory.activationKeyConflict(shortcutId, conflicts);
     }
-    
->>>>>>> 1401d0c9
+
     this.activeShortcuts.add(shortcutId);
     this.updateState();
   }
@@ -461,8 +453,6 @@
       throw KeyboardShortcutsErrorFactory.cannotActivateGroup(groupId);
     }
 
-<<<<<<< HEAD
-=======
     // Check for conflicts that would be created by activating all shortcuts in the group
     const allConflicts: string[] = [];
     group.shortcuts.forEach(shortcut => {
@@ -473,8 +463,7 @@
     if (allConflicts.length > 0) {
       throw KeyboardShortcutsErrorFactory.groupActivationKeyConflict(groupId, allConflicts);
     }
-    
->>>>>>> 1401d0c9
+
     this.batchUpdate(() => {
       group.active = true;
       this.activeGroups.add(groupId);
