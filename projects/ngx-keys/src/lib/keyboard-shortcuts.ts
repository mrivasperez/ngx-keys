<<<<<<< HEAD
import {
  afterNextRender,
  computed,
  DestroyRef,
  DOCUMENT,
  inject,
  Injectable,
  OnDestroy,
  signal,
} from '@angular/core';
import { KeyboardShortcut, KeyboardShortcutActiveUntil, KeyboardShortcutFilter, KeyboardShortcutGroup, KeyboardShortcutGroupOptions, KeyboardShortcutUI, KeyStep } from './keyboard-shortcut.interface'
import { KeyboardShortcutsErrorFactory } from './keyboard-shortcuts.errors';
import { Observable, take } from 'rxjs';

/**
 * Type guard to detect KeyboardShortcutGroupOptions at runtime.
 * Centralising this logic keeps registerGroup simpler and less fragile.
 */
function isGroupOptions(param: unknown): param is KeyboardShortcutGroupOptions {
  if (!param || typeof param !== 'object') return false;
  // Narrow to object for property checks
  const obj = param as Record<string, unknown>;
  return ('filter' in obj) || ('activeUntil' in obj);
}

/**
 * Detect real DestroyRef instances or duck-typed objects exposing onDestroy(fn).
 * Returns true for either an actual DestroyRef or an object with an onDestroy method.
 */
function isDestroyRefLike(obj: unknown): obj is DestroyRef & { onDestroy: (fn: () => void) => void } {
  if (!obj || typeof obj !== 'object') return false;
  try {
    // Prefer instanceof when available (real DestroyRef)
    if (obj instanceof DestroyRef) return true;
  } catch {
    // instanceof may throw if DestroyRef is not constructable in certain runtimes/tests
  }

  const o = obj as Record<string, unknown>;
  return typeof o['onDestroy'] === 'function';
}
=======
import { DestroyRef, Injectable, OnDestroy, PLATFORM_ID, inject, signal, computed } from '@angular/core';
import { isPlatformBrowser } from '@angular/common';
import { KeyboardShortcut, KeyboardShortcutActiveUntil, KeyboardShortcutGroup, KeyboardShortcutUI, KeyStep } from './keyboard-shortcut.interface'
import { KeyboardShortcutsErrorFactory } from './keyboard-shortcuts.errors';
import { Observable, take } from 'rxjs';
>>>>>>> 73f69ce2

@Injectable({
  providedIn: 'root'
})
export class KeyboardShortcuts implements OnDestroy {
  private static readonly MODIFIER_KEYS = new Set(['control', 'alt', 'shift', 'meta']);
  private readonly document = inject(DOCUMENT);
  private readonly window = this.document.defaultView!;

  private readonly shortcuts = new Map<string, KeyboardShortcut>();
  private readonly groups = new Map<string, KeyboardShortcutGroup>();
  private readonly activeShortcuts = new Set<string>();
  private readonly activeGroups = new Set<string>();
  private readonly currentlyDownKeys = new Set<string>();
<<<<<<< HEAD
  // O(1) lookup from shortcutId to its groupId to avoid scanning all groups per event
  private readonly shortcutToGroup = new Map<string, string>();

  /**
   * Named global filters that apply to all shortcuts.
   * All global filters must return `true` for a shortcut to be processed.
   */
  private readonly globalFilters = new Map<string, KeyboardShortcutFilter>();

=======
  
>>>>>>> 73f69ce2
  // Single consolidated state signal - reduces memory overhead
  private readonly state = signal({
    shortcuts: new Map<string, KeyboardShortcut>(),
    groups: new Map<string, KeyboardShortcutGroup>(),
    activeShortcuts: new Set<string>(),
    activeGroups: new Set<string>(),
    version: 0 // for change detection optimization
  });

  // Primary computed signal - consumers derive what they need from this
  readonly shortcuts$ = computed(() => {
    const state = this.state();
    const activeShortcuts = Array.from(state.activeShortcuts)
      .map(id => state.shortcuts.get(id))
      .filter((s): s is KeyboardShortcut => s !== undefined);

    const inactiveShortcuts = Array.from(state.shortcuts.values())
      .filter(s => !state.activeShortcuts.has(s.id));

    return {
      active: activeShortcuts,
      inactive: inactiveShortcuts,
      all: Array.from(state.shortcuts.values()),
      groups: {
        active: Array.from(state.activeGroups),
        inactive: Array.from(state.groups.keys())
          .filter(id => !state.activeGroups.has(id))
      }
    };
  });

  // Optional: Pre-formatted UI signal for components that need it
  readonly shortcutsUI$ = computed(() => {
    const shortcuts = this.shortcuts$();
    return {
      active: shortcuts.active.map(s => this.formatShortcutForUI(s)),
      inactive: shortcuts.inactive.map(s => this.formatShortcutForUI(s)),
      all: shortcuts.all.map(s => this.formatShortcutForUI(s))
    };
  });

  private readonly keydownListener = this.handleKeydown.bind(this);
  private readonly keyupListener = this.handleKeyup.bind(this);
  private readonly blurListener = this.handleWindowBlur.bind(this);
  private readonly visibilityListener = this.handleVisibilityChange.bind(this);
  private isListening = false;
<<<<<<< HEAD
  /** Default timeout (ms) for completing a multi-step sequence */
  protected sequenceTimeout = 2000;
=======
  protected isBrowser: boolean;
  /** Default timeout (ms) for completing a multi-step sequence */
  protected sequenceTimeout = 2000;

  /** Runtime state for multi-step sequences */
  private pendingSequence: {
    shortcutId: string;
    stepIndex: number;
    timerId: any;
  } | null = null;
>>>>>>> 73f69ce2

  /** Runtime state for multi-step sequences */
  private pendingSequence: {
    shortcutId: string;
    stepIndex: number;
    timerId: any;
  } | null = null;

  constructor() {
    afterNextRender(() => {
      this.startListening();
    });
  }

  ngOnDestroy(): void {
    this.stopListening();
  }

  /**
   * Batch updates and increment version for change detection
   */
  private updateState(): void {
    this.state.update(current => ({
      shortcuts: new Map(this.shortcuts),
      groups: new Map(this.groups),
      activeShortcuts: new Set(this.activeShortcuts),
      activeGroups: new Set(this.activeGroups),
      version: current.version + 1
    }));
  }

  /**
   * Utility method for UI formatting
   */
  formatShortcutForUI(shortcut: KeyboardShortcut): KeyboardShortcutUI {
    return {
      id: shortcut.id,
      keys: this.formatStepsForDisplay(shortcut.keys ?? shortcut.steps ?? [], false),
      macKeys: this.formatStepsForDisplay(shortcut.macKeys ?? shortcut.macSteps ?? [], true),
      description: shortcut.description
    };
  }

  /**
   * Utility method for batch operations - reduces signal updates
   */
  batchUpdate(operations: () => void): void {
    operations();
    this.updateState();
  }

  /**
   * Format keys for display with proper Unicode symbols
   */
  private formatKeysForDisplay(keys: string[], isMac = false): string {
    const keyMap: Record<string, string> = isMac ? {
      'ctrl': '⌃',
      'alt': '⌥',
      'shift': '⇧',
      'meta': '⌘',
      'cmd': '⌘',
      'command': '⌘'
    } : {
      'ctrl': 'Ctrl',
      'alt': 'Alt',
      'shift': 'Shift',
      'meta': 'Win'
    };

    return keys
      .map(key => keyMap[key.toLowerCase()] || key.toUpperCase())
      .join('+');
  }

  private formatStepsForDisplay(steps: string[] | string[][], isMac = false): string {
    if (!steps) return '';

    // If the first element is an array, assume steps is string[][]
    const normalized = this.normalizeToSteps(steps as KeyStep[] | string[]);
    if (normalized.length === 0) return '';
    if (normalized.length === 1) return this.formatKeysForDisplay(normalized[0], isMac);
    return normalized.map(step => this.formatKeysForDisplay(step, isMac)).join(', ');
  }

  private normalizeToSteps(input: KeyStep[] | string[]): KeyStep[] {
    if (!input) return [];
    // If first element is an array, assume already KeyStep[]
    if (Array.isArray(input[0])) {
      return input as KeyStep[];
    }
    // Single step array
    return [input as string[]];
  }

  /**
   * Check if a key combination is already registered by an active shortcut
   * @returns The ID of the conflicting active shortcut, or null if no active conflict
   */
  private findActiveConflict(newShortcut: KeyboardShortcut): string | null {
    for (const existing of this.shortcuts.values()) {
<<<<<<< HEAD
      // Only check conflicts with active shortcuts
      if (!this.activeShortcuts.has(existing.id)) {
        continue;
      }

      // Compare single-step shapes if provided
      if (newShortcut.keys && existing.keys && this.keysMatch(newShortcut.keys, existing.keys)) {
        return existing.id;
      }
      if (newShortcut.macKeys && existing.macKeys && this.keysMatch(newShortcut.macKeys, existing.macKeys)) {
        return existing.id;
      }

      // Compare multi-step shapes
      if (newShortcut.steps && existing.steps && this.stepsMatch(newShortcut.steps, existing.steps)) {
        return existing.id;
      }
=======
      // Compare single-step shapes if provided
      if (newShortcut.keys && existing.keys && this.keysMatch(newShortcut.keys, existing.keys)) {
        return existing.id;
      }
      if (newShortcut.macKeys && existing.macKeys && this.keysMatch(newShortcut.macKeys, existing.macKeys)) {
        return existing.id;
      }

      // Compare multi-step shapes
      if (newShortcut.steps && existing.steps && this.stepsMatch(newShortcut.steps, existing.steps)) {
        return existing.id;
      }
>>>>>>> 73f69ce2
      if (newShortcut.macSteps && existing.macSteps && this.stepsMatch(newShortcut.macSteps, existing.macSteps)) {
        return existing.id;
      }
    }
    return null;
  }

  /**
   * Check if activating a shortcut would create key conflicts with other active shortcuts
   * @returns Array of conflicting shortcut IDs that would be created by activation
   */
  private findActivationConflicts(shortcutId: string): string[] {
    const shortcut = this.shortcuts.get(shortcutId);
    if (!shortcut) return [];

    const conflicts: string[] = [];
    for (const existing of this.shortcuts.values()) {
      // Skip self and inactive shortcuts
      if (existing.id === shortcutId || !this.activeShortcuts.has(existing.id)) {
        continue;
      }

      // Check for key conflicts
      if ((shortcut.keys && existing.keys && this.keysMatch(shortcut.keys, existing.keys)) ||
          (shortcut.macKeys && existing.macKeys && this.keysMatch(shortcut.macKeys, existing.macKeys)) ||
          (shortcut.steps && existing.steps && this.stepsMatch(shortcut.steps, existing.steps)) ||
          (shortcut.macSteps && existing.macSteps && this.stepsMatch(shortcut.macSteps, existing.macSteps))) {
        conflicts.push(existing.id);
      }
    }
    return conflicts;
  }

  /**
   * Register a single keyboard shortcut
   * @throws KeyboardShortcutError if shortcut ID is already registered or if the shortcut would conflict with currently active shortcuts
   */
  register(shortcut: KeyboardShortcut): void {
    if (this.shortcuts.has(shortcut.id)) {
      throw KeyboardShortcutsErrorFactory.shortcutAlreadyRegistered(shortcut.id);
    }

    // Check for conflicts only with currently active shortcuts
    const conflictId = this.findActiveConflict(shortcut);
    if (conflictId) {
      throw KeyboardShortcutsErrorFactory.activeKeyConflict(conflictId);
    }

    this.shortcuts.set(shortcut.id, shortcut);
    this.activeShortcuts.add(shortcut.id);
    this.updateState();

    this.setupActiveUntil(
      shortcut.activeUntil,
      this.unregister.bind(this, shortcut.id),
    );
  }

  /**
   * Register multiple keyboard shortcuts as a group
   * @param groupId - Unique identifier for the group
   * @param shortcuts - Array of shortcuts to register as a group
   * @param options - Optional configuration including filter and activeUntil
   * @throws KeyboardShortcutError if group ID is already registered or if any shortcut ID or key combination conflicts
   */
<<<<<<< HEAD
  registerGroup(groupId: string, shortcuts: KeyboardShortcut[], options?: KeyboardShortcutGroupOptions): void;
  /**
   * @deprecated Use registerGroup(groupId, shortcuts, { activeUntil }) instead
   */
  registerGroup(groupId: string, shortcuts: KeyboardShortcut[], activeUntil?: KeyboardShortcutActiveUntil): void;
  registerGroup(groupId: string, shortcuts: KeyboardShortcut[], optionsOrActiveUntil?: KeyboardShortcutGroupOptions | KeyboardShortcutActiveUntil): void {
    // Parse parameters - support both old (activeUntil) and new (options) formats
    let options: KeyboardShortcutGroupOptions;
    if (isGroupOptions(optionsOrActiveUntil)) {
      // New format with options object
      options = optionsOrActiveUntil;
    } else {
      // Old format with just activeUntil parameter
      options = { activeUntil: optionsOrActiveUntil as KeyboardShortcutActiveUntil };
    }

=======
  registerGroup(groupId: string, shortcuts: KeyboardShortcut[], activeUntil?: KeyboardShortcutActiveUntil): void {
>>>>>>> 73f69ce2
    // Check if group ID already exists
    if (this.groups.has(groupId)) {
      throw KeyboardShortcutsErrorFactory.groupAlreadyRegistered(groupId);
    }
    
    // Check for duplicate shortcut IDs and key combination conflicts with active shortcuts
    const duplicateIds: string[] = [];
    const keyConflicts: string[] = [];
    shortcuts.forEach(shortcut => {
      if (this.shortcuts.has(shortcut.id)) {
        duplicateIds.push(shortcut.id);
      }
      const conflictId = this.findActiveConflict(shortcut);
      if (conflictId) {
        keyConflicts.push(`"${shortcut.id}" conflicts with active shortcut "${conflictId}"`);
      }
    });

    if (duplicateIds.length > 0) {
      throw KeyboardShortcutsErrorFactory.shortcutIdsAlreadyRegistered(duplicateIds);
    }

    if (keyConflicts.length > 0) {
      throw KeyboardShortcutsErrorFactory.keyConflictsInGroup(keyConflicts);
    }

    // Validate that all shortcuts have unique IDs within the group
    const groupIds = new Set<string>();
    const duplicatesInGroup: string[] = [];
    shortcuts.forEach(shortcut => {
      if (groupIds.has(shortcut.id)) {
        duplicatesInGroup.push(shortcut.id);
      } else {
        groupIds.add(shortcut.id);
      }
    });

    if (duplicatesInGroup.length > 0) {
      throw KeyboardShortcutsErrorFactory.duplicateShortcutsInGroup(duplicatesInGroup);
    }

    // Use batch update to reduce signal updates
    this.batchUpdate(() => {
      const group: KeyboardShortcutGroup = {
        id: groupId,
        shortcuts,
        active: true,
        filter: options.filter
      };

      this.groups.set(groupId, group);
      this.activeGroups.add(groupId);

      // Register individual shortcuts
      shortcuts.forEach(shortcut => {
        this.shortcuts.set(shortcut.id, shortcut);
        this.activeShortcuts.add(shortcut.id);
        this.shortcutToGroup.set(shortcut.id, groupId);
      });
    });

    this.setupActiveUntil(
<<<<<<< HEAD
      options.activeUntil,
=======
      activeUntil,
>>>>>>> 73f69ce2
      this.unregisterGroup.bind(this, groupId),
    );
  }

  /**
   * Unregister a single keyboard shortcut
   * @throws KeyboardShortcutError if shortcut ID doesn't exist
   */
  unregister(shortcutId: string): void {
    if (!this.shortcuts.has(shortcutId)) {
      throw KeyboardShortcutsErrorFactory.cannotUnregisterShortcut(shortcutId);
    }

    this.shortcuts.delete(shortcutId);
    this.activeShortcuts.delete(shortcutId);
    this.shortcutToGroup.delete(shortcutId);
    this.updateState();
  }

  /**
   * Unregister a group of keyboard shortcuts
   * @throws KeyboardShortcutError if group ID doesn't exist
   */
  unregisterGroup(groupId: string): void {
    const group = this.groups.get(groupId);
    if (!group) {
      throw KeyboardShortcutsErrorFactory.cannotUnregisterGroup(groupId);
    }

    this.batchUpdate(() => {
      group.shortcuts.forEach(shortcut => {
        this.shortcuts.delete(shortcut.id);
        this.activeShortcuts.delete(shortcut.id);
        this.shortcutToGroup.delete(shortcut.id);
      });
      this.groups.delete(groupId);
      this.activeGroups.delete(groupId);
    });
  }

  /**
   * Activate a single keyboard shortcut
   * @throws KeyboardShortcutError if shortcut ID doesn't exist or if activation would create key conflicts
   */
  activate(shortcutId: string): void {
    if (!this.shortcuts.has(shortcutId)) {
      throw KeyboardShortcutsErrorFactory.cannotActivateShortcut(shortcutId);
    }

    // Check for conflicts that would be created by activation
    const conflicts = this.findActivationConflicts(shortcutId);
    if (conflicts.length > 0) {
      throw KeyboardShortcutsErrorFactory.activationKeyConflict(shortcutId, conflicts);
    }

    this.activeShortcuts.add(shortcutId);
    this.updateState();
  }

  /**
   * Deactivate a single keyboard shortcut
   * @throws KeyboardShortcutError if shortcut ID doesn't exist
   */
  deactivate(shortcutId: string): void {
    if (!this.shortcuts.has(shortcutId)) {
      throw KeyboardShortcutsErrorFactory.cannotDeactivateShortcut(shortcutId);
    }

    this.activeShortcuts.delete(shortcutId);
    this.updateState();
  }

  /**
   * Activate a group of keyboard shortcuts
   * @throws KeyboardShortcutError if group ID doesn't exist or if activation would create key conflicts
   */
  activateGroup(groupId: string): void {
    const group = this.groups.get(groupId);
    if (!group) {
      throw KeyboardShortcutsErrorFactory.cannotActivateGroup(groupId);
    }

    // Check for conflicts that would be created by activating all shortcuts in the group
    const allConflicts: string[] = [];
    group.shortcuts.forEach(shortcut => {
      const conflicts = this.findActivationConflicts(shortcut.id);
      allConflicts.push(...conflicts);
    });

    if (allConflicts.length > 0) {
      throw KeyboardShortcutsErrorFactory.groupActivationKeyConflict(groupId, allConflicts);
    }

    this.batchUpdate(() => {
      group.active = true;
      this.activeGroups.add(groupId);
      group.shortcuts.forEach(shortcut => {
        this.activeShortcuts.add(shortcut.id);
      });
    });
  }

  /**
   * Deactivate a group of keyboard shortcuts
   * @throws KeyboardShortcutError if group ID doesn't exist
   */
  deactivateGroup(groupId: string): void {
    const group = this.groups.get(groupId);
    if (!group) {
      throw KeyboardShortcutsErrorFactory.cannotDeactivateGroup(groupId);
    }

    this.batchUpdate(() => {
      group.active = false;
      this.activeGroups.delete(groupId);
      group.shortcuts.forEach(shortcut => {
        this.activeShortcuts.delete(shortcut.id);
      });
    });
  }

  /**
   * Check if a shortcut is active
   */
  isActive(shortcutId: string): boolean {
    return this.activeShortcuts.has(shortcutId);
  }

  /**
   * Check if a shortcut is registered
   */
  isRegistered(shortcutId: string): boolean {
    return this.shortcuts.has(shortcutId);
  }

  /**
   * Check if a group is active
   */
  isGroupActive(groupId: string): boolean {
    return this.activeGroups.has(groupId);
  }

  /**
   * Check if a group is registered
   */
  isGroupRegistered(groupId: string): boolean {
    return this.groups.has(groupId);
  }

  /**
   * Get all registered shortcuts
   */
  getShortcuts(): ReadonlyMap<string, KeyboardShortcut> {
    return this.shortcuts;
  }

  /**
   * Get all registered groups
   */
  getGroups(): ReadonlyMap<string, KeyboardShortcutGroup> {
    return this.groups;
  }

  /**
   * Add a named global filter that applies to all shortcuts.
   * All global filters must return `true` for a shortcut to execute.
   * 
   * @param name - Unique name for this filter
   * @param filter - Function that returns `true` to allow shortcuts, `false` to block them
   * 
   * @example
   * ```typescript
   * // Block shortcuts in form elements
   * keyboardService.addFilter('forms', (event) => {
   *   const target = event.target as HTMLElement;
   *   const tagName = target?.tagName?.toLowerCase();
   *   return !['input', 'textarea', 'select'].includes(tagName) && !target?.isContentEditable;
   * });
   * 
   * // Block shortcuts when modal is open
   * keyboardService.addFilter('modal', (event) => {
   *   return !document.querySelector('.modal.active');
   * });
   * ```
   */
  addFilter(name: string, filter: KeyboardShortcutFilter): void {
    this.globalFilters.set(name, filter);
  }

  /**
   * Remove a named global filter.
   * 
   * @param name - Name of the filter to remove
   * @returns `true` if filter was removed, `false` if it didn't exist
   */
  removeFilter(name: string): boolean {
    return this.globalFilters.delete(name);
  }

  /**
   * Get a named global filter.
   * 
   * @param name - Name of the filter to retrieve
   * @returns The filter function, or undefined if not found
   */
  getFilter(name: string): KeyboardShortcutFilter | undefined {
    return this.globalFilters.get(name);
  }

  /**
   * Get all global filter names.
   * 
   * @returns Array of filter names
   */
  getFilterNames(): string[] {
    return Array.from(this.globalFilters.keys());
  }

  /**
   * Remove all global filters.
   */
  clearFilters(): void {
    this.globalFilters.clear();
  }

  /**
   * Check if a named filter exists.
   * 
   * @param name - Name of the filter to check
   * @returns `true` if filter exists, `false` otherwise
   */
  hasFilter(name: string): boolean {
    return this.globalFilters.has(name);
  }

  /**
   * Find the group that contains a specific shortcut.
   * 
   * @param shortcutId - The ID of the shortcut to find
   * @returns The group containing the shortcut, or undefined if not found in any group
   */
  private findGroupForShortcut(shortcutId: string): KeyboardShortcutGroup | undefined {
    const groupId = this.shortcutToGroup.get(shortcutId);
    return groupId ? this.groups.get(groupId) : undefined;
  }

  /**
   * Check if a keyboard event should be processed based on global, group, and per-shortcut filters.
   * Filter hierarchy: Global filters → Group filter → Individual shortcut filter
   * 
   * @param event - The keyboard event to evaluate
   * @param shortcut - The shortcut being evaluated (for per-shortcut filter)
   * @returns `true` if event should be processed, `false` if it should be ignored
   */
  private shouldProcessEvent(event: KeyboardEvent, shortcut: KeyboardShortcut): boolean {
    // First, check all global filters - ALL must return true
    // Note: handleKeydown pre-checks these once per event for early exit,
    // but we keep this for direct calls and completeness.
    for (const globalFilter of this.globalFilters.values()) {
      if (!globalFilter(event)) {
        return false;
      }
    }

    // Then check group filter if shortcut belongs to a group
    const group = this.findGroupForShortcut(shortcut.id);
    if (group?.filter && !group.filter(event)) {
      return false;
    }

    // Finally check per-shortcut filter if it exists
    if (shortcut.filter && !shortcut.filter(event)) {
      return false;
    }

    return true;
  }

  private startListening(): void {
    if (this.isListening) {
      return;
    }
<<<<<<< HEAD

    // Listen to both keydown and keyup so we can maintain a Set of currently
    // pressed physical keys. We avoid passive:true because we may call
    // preventDefault() when matching shortcuts.
    this.document.addEventListener('keydown', this.keydownListener, { passive: false });
    this.document.addEventListener('keyup', this.keyupListener, { passive: false });
    // Listen for blur/visibility changes so we can clear the currently-down keys
    // and avoid stale state when the browser or tab loses focus.
    this.window.addEventListener('blur', this.blurListener);
    this.document.addEventListener('visibilitychange', this.visibilityListener);
=======
    
    // Listen to both keydown and keyup so we can maintain a Set of currently
    // pressed physical keys. We avoid passive:true because we may call
    // preventDefault() when matching shortcuts.
    document.addEventListener('keydown', this.keydownListener, { passive: false });
    document.addEventListener('keyup', this.keyupListener, { passive: false });
    // Listen for blur/visibility changes so we can clear the currently-down keys
    // and avoid stale state when the browser or tab loses focus.
    window.addEventListener('blur', this.blurListener);
    document.addEventListener('visibilitychange', this.visibilityListener);
>>>>>>> 73f69ce2
    this.isListening = true;
  }

  private stopListening(): void {
    if (!this.isListening) {
      return;
    }
<<<<<<< HEAD

    this.document.removeEventListener('keydown', this.keydownListener);
    this.document.removeEventListener('keyup', this.keyupListener);
    this.window.removeEventListener('blur', this.blurListener);
    this.document.removeEventListener('visibilitychange', this.visibilityListener);
=======
    
    document.removeEventListener('keydown', this.keydownListener);
    document.removeEventListener('keyup', this.keyupListener);
    window.removeEventListener('blur', this.blurListener);
    document.removeEventListener('visibilitychange', this.visibilityListener);
>>>>>>> 73f69ce2
    this.isListening = false;
  }

  protected handleKeydown(event: KeyboardEvent): void {
    // Update the currently down keys with this event's key
    this.updateCurrentlyDownKeysOnKeydown(event);

<<<<<<< HEAD
    // Fast path: if any global filter blocks this event, bail out before
    // scanning all active shortcuts. This drastically reduces per-event work
    // when filters are commonly blocking (e.g., while typing in inputs).
    if (this.globalFilters.size > 0) {
      for (const f of this.globalFilters.values()) {
        if (!f(event)) {
          // Also clear any pending multi-step sequence – entering a globally
          // filtered context should not allow sequences to continue.
          this.clearPendingSequence();
          return;
        }
      }
    }

    const isMac = this.isMacPlatform();

    // Evaluate active group-level filters once per event and cache blocked groups
    const blockedGroups = this.precomputeBlockedGroups(event);

=======
    // Build the pressed keys set used for matching. Prefer the currentlyDownKeys
    // if it contains more than one non-modifier key; otherwise fall back to the
    // traditional per-event pressed keys calculation for compatibility.
  // Use a Set for matching to avoid allocations and sorting on every event
  const pressedKeys = this.buildPressedKeysForMatch(event);
    const isMac = this.isMacPlatform();

>>>>>>> 73f69ce2
    // If there is a pending multi-step sequence, try to advance it first
    if (this.pendingSequence) {
      const pending = this.pendingSequence;
      const shortcut = this.shortcuts.get(pending.shortcutId);
      if (shortcut) {
<<<<<<< HEAD
        // If the pending shortcut belongs to a blocked group, cancel sequence
        const g = this.findGroupForShortcut(shortcut.id);
        if (g && blockedGroups.has(g.id)) {
          this.clearPendingSequence();
          return;
        }
=======
>>>>>>> 73f69ce2
        const steps = isMac
          ? (shortcut.macSteps ?? shortcut.macKeys ?? shortcut.steps ?? shortcut.keys ?? [])
          : (shortcut.steps ?? shortcut.keys ?? shortcut.macSteps ?? shortcut.macKeys ?? []);
        const normalizedSteps = this.normalizeToSteps(steps as KeyStep[] | string[]);
        const expected = normalizedSteps[pending.stepIndex];

<<<<<<< HEAD
  // Use per-event pressed keys for advancing sequence steps. Relying on
  // the accumulated `currentlyDownKeys` can accidentally include keys
  // from previous steps (if tests or callers don't emit keyup), which
  // would prevent matching a simple single-key step like ['s'] after
  // a prior ['k'] step. Use getPressedKeys(event) which reflects the
  // actual modifier/main-key state for this event as a Set<string>.
  const stepPressed = this.getPressedKeys(event);
=======
        // Use per-event pressed keys for advancing sequence steps. Relying on
        // the accumulated `currentlyDownKeys` can accidentally include keys
        // from previous steps (if tests or callers don't emit keyup), which
        // would prevent matching a simple single-key step like ['s'] after
        // a prior ['k'] step. Use getPressedKeys(event) which reflects the
        // actual modifier/main-key state for this event.
        const stepPressed = this.getPressedKeys(event);
>>>>>>> 73f69ce2

        if (expected && this.keysMatch(stepPressed, expected)) {
          // Advance sequence
          clearTimeout(pending.timerId);
          pending.stepIndex += 1;

          if (pending.stepIndex >= normalizedSteps.length) {
<<<<<<< HEAD
            // Completed - check filters before executing
            if (!this.shouldProcessEvent(event, shortcut)) {
              this.pendingSequence = null;
              return; // Skip execution due to filters
            }

=======
            // Completed
>>>>>>> 73f69ce2
            event.preventDefault();
            event.stopPropagation();
            try {
              shortcut.action();
            } catch (error) {
              console.error(`Error executing keyboard shortcut "${shortcut.id}":`, error);
            }
            this.pendingSequence = null;
            return;
          }

          // Reset timer for next step
          pending.timerId = setTimeout(() => { this.pendingSequence = null; }, this.sequenceTimeout);
          return;
        } else {
          // Cancel pending if doesn't match
          this.clearPendingSequence();
        }
      } else {
<<<<<<< HEAD
        // pending exists but shortcut not found
        this.clearPendingSequence();
=======
  // pending exists but shortcut not found
  this.clearPendingSequence();
>>>>>>> 73f69ce2
      }
    }

    // No pending sequence - check active shortcuts for a match or sequence start
    for (const shortcutId of this.activeShortcuts) {
      const shortcut = this.shortcuts.get(shortcutId);
      if (!shortcut) continue;

<<<<<<< HEAD
      // Skip expensive matching entirely when the shortcut's group is blocked
      const g = this.findGroupForShortcut(shortcut.id);
      if (g && blockedGroups.has(g.id)) {
        continue;
      }

=======
>>>>>>> 73f69ce2
      const steps = isMac
        ? (shortcut.macSteps ?? shortcut.macKeys ?? shortcut.steps ?? shortcut.keys ?? [])
        : (shortcut.steps ?? shortcut.keys ?? shortcut.macSteps ?? shortcut.macKeys ?? []);
      const normalizedSteps = this.normalizeToSteps(steps as KeyStep[] | string[]);

      const firstStep = normalizedSteps[0];
<<<<<<< HEAD

      // Decide which pressed-keys representation to use for this shortcut's
      // expected step: if it requires multiple non-modifier keys, treat it as
      // a chord and use accumulated keys; otherwise use per-event keys to avoid
      // interference from previously pressed non-modifier keys.
  const nonModifierCount = firstStep.filter(k => !KeyboardShortcuts.MODIFIER_KEYS.has(k.toLowerCase())).length;
      // Normalize pressed keys to a Set<string> for consistent typing
      const pressedForStep: Set<string> = nonModifierCount > 1
        ? this.buildPressedKeysForMatch(event)
        : this.getPressedKeys(event);

      if (this.keysMatch(pressedForStep, firstStep)) {
        // Check if this event should be processed based on filters
        if (!this.shouldProcessEvent(event, shortcut)) {
          continue; // Skip this shortcut due to filters
        }

=======
      if (this.keysMatch(pressedKeys, firstStep)) {
>>>>>>> 73f69ce2
        if (normalizedSteps.length === 1) {
          // single-step
          event.preventDefault();
          event.stopPropagation();
          try {
            shortcut.action();
          } catch (error) {
            console.error(`Error executing keyboard shortcut "${shortcut.id}":`, error);
          }
          break;
        } else {
          // start pending sequence
          if (this.pendingSequence) {
            this.clearPendingSequence();
          }
          this.pendingSequence = {
            shortcutId: shortcut.id,
            stepIndex: 1,
            timerId: setTimeout(() => { this.pendingSequence = null; }, this.sequenceTimeout)
          };
          event.preventDefault();
          event.stopPropagation();
          return;
        }
      }
    }
  }

  protected handleKeyup(event: KeyboardEvent): void {
    // Remove the key from currentlyDownKeys on keyup
    const key = event.key ? event.key.toLowerCase() : '';
<<<<<<< HEAD
    if (key && !KeyboardShortcuts.MODIFIER_KEYS.has(key)) {
=======
    if (key && !['control', 'alt', 'shift', 'meta'].includes(key)) {
>>>>>>> 73f69ce2
      this.currentlyDownKeys.delete(key);
    }
  }

  /**
   * Clear the currently-down keys. Exposed for testing and for use by
   * blur/visibilitychange handlers to avoid stale state when the page loses focus.
   */
  clearCurrentlyDownKeys(): void {
    this.currentlyDownKeys.clear();
  }

  protected handleWindowBlur(): void {
    this.clearCurrentlyDownKeys();
    // Clear any pressed keys and any pending multi-step sequence to avoid
    // stale state when the window loses focus.
    this.clearPendingSequence();
  }

  protected handleVisibilityChange(): void {
<<<<<<< HEAD
    if (this.document.visibilityState === 'hidden') {
=======
    if (document.visibilityState === 'hidden') {
>>>>>>> 73f69ce2
      // When the document becomes hidden, clear both pressed keys and any
      // pending multi-step sequence. This prevents sequences from remaining
      // active when the user switches tabs or minimizes the window.
      this.clearCurrentlyDownKeys();
      this.clearPendingSequence();
    }
  }

  /**
   * Update the currentlyDownKeys set when keydown events happen.
   * Normalizes common keys (function keys, space, etc.) to the same values
   * used by getPressedKeys/keysMatch.
   */
  protected updateCurrentlyDownKeysOnKeydown(event: KeyboardEvent): void {
    const key = event.key ? event.key.toLowerCase() : '';

    // Ignore modifier-only keydown entries
<<<<<<< HEAD
    if (KeyboardShortcuts.MODIFIER_KEYS.has(key)) {
=======
    if (['control', 'alt', 'shift', 'meta'].includes(key)) {
>>>>>>> 73f69ce2
      return;
    }

    // Normalize some special cases similar to the demo component's recording logic
    if (event.code && event.code.startsWith('F') && /^F\d+$/.test(event.code)) {
      this.currentlyDownKeys.add(event.code.toLowerCase());
      return;
    }

    if (key === ' ') {
      this.currentlyDownKeys.add('space');
      return;
    }

    if (key === 'escape') {
      this.currentlyDownKeys.add('escape');
      return;
    }

    if (key === 'enter') {
      this.currentlyDownKeys.add('enter');
      return;
    }

    if (key && key.length > 0) {
      this.currentlyDownKeys.add(key);
    }
  }

  /**
<<<<<<< HEAD
=======
   * Build the pressed keys array used for matching against registered shortcuts.
   * If multiple non-modifier keys are currently down, include them (chord support).
   * Otherwise fall back to single main-key detection from the event for compatibility.
   */
  /**
>>>>>>> 73f69ce2
   * Build the pressed keys set used for matching against registered shortcuts.
   * If multiple non-modifier keys are currently down, include them (chord support).
   * Otherwise fall back to single main-key detection from the event for compatibility.
   *
   * Returns a Set<string> (lowercased) to allow O(1) lookups and O(n) comparisons
   * without sorting or allocating sorted arrays on every event.
   */
  protected buildPressedKeysForMatch(event: KeyboardEvent): Set<string> {
    const modifiers = new Set<string>();
    if (event.ctrlKey) modifiers.add('ctrl');
    if (event.altKey) modifiers.add('alt');
    if (event.shiftKey) modifiers.add('shift');
    if (event.metaKey) modifiers.add('meta');

<<<<<<< HEAD
  // Collect non-modifier keys from currentlyDownKeys (excluding modifiers)
  const nonModifierKeys = Array.from(this.currentlyDownKeys).filter(k => !KeyboardShortcuts.MODIFIER_KEYS.has(k));
=======
    // Collect non-modifier keys from currentlyDownKeys (excluding modifiers)
    const nonModifierKeys = Array.from(this.currentlyDownKeys).filter(k => !['control', 'alt', 'shift', 'meta'].includes(k));
>>>>>>> 73f69ce2

    const result = new Set<string>();
    // Add modifiers first
    modifiers.forEach(m => result.add(m));

    if (nonModifierKeys.length > 0) {
      nonModifierKeys.forEach(k => result.add(k.toLowerCase()));
      return result;
    }

    // Fallback: single main key from the event (existing behavior)
<<<<<<< HEAD
=======
    const key = event.key.toLowerCase();
    if (!['control', 'alt', 'shift', 'meta'].includes(key)) {
      result.add(key);
    }
    return result;
  }

  protected getPressedKeys(event: KeyboardEvent): string[] {
    const keys: string[] = [];
    
    if (event.ctrlKey) keys.push('ctrl');
    if (event.altKey) keys.push('alt');
    if (event.shiftKey) keys.push('shift');
    if (event.metaKey) keys.push('meta');
    
    // Add the main key (normalize to lowercase)
>>>>>>> 73f69ce2
    const key = event.key.toLowerCase();
    if (!KeyboardShortcuts.MODIFIER_KEYS.has(key)) {
      result.add(key);
    }
    return result;
  }

  /**
   * Return the pressed keys for this event as a Set<string>.
   * This is the canonical internal API used for matching.
   */
  protected getPressedKeys(event: KeyboardEvent): Set<string> {
    const result = new Set<string>();

    if (event.ctrlKey) result.add('ctrl');
    if (event.altKey) result.add('alt');
    if (event.shiftKey) result.add('shift');
    if (event.metaKey) result.add('meta');

    // Add the main key (normalize to lowercase) if it's not a modifier
    const key = (event.key ?? '').toLowerCase();
    if (key && !KeyboardShortcuts.MODIFIER_KEYS.has(key)) {
      result.add(key);
    }

    return result;
  }

  /**
   * Compare pressed keys against a target key combination.
   * Accepts either a Set<string> (preferred) or an array for backwards compatibility.
   * Uses Set-based comparison: sizes must match and every element in target must exist in pressed.
   */
  protected keysMatch(pressedKeys: Set<string> | string[], targetKeys: string[]): boolean {
    // Normalize targetKeys into a Set<string> (lowercased)
    const normalizedTarget = new Set<string>(targetKeys.map(k => k.toLowerCase()));

    // Normalize pressedKeys into a Set<string> if it's an array
    const pressedSet: Set<string> = Array.isArray(pressedKeys)
      ? new Set<string>(pressedKeys.map(k => k.toLowerCase()))
      : new Set<string>(Array.from(pressedKeys).map(k => k.toLowerCase()));

    if (pressedSet.size !== normalizedTarget.size) {
      return false;
    }
<<<<<<< HEAD

=======
    
>>>>>>> 73f69ce2
    // Check if every element in normalizedTarget exists in pressedSet
    for (const key of normalizedTarget) {
      if (!pressedSet.has(key)) {
        return false;
      }
    }
<<<<<<< HEAD

=======
    
>>>>>>> 73f69ce2
    return true;
  }

  /** Compare two multi-step sequences for equality */
  protected stepsMatch(a: string[][], b: string[][]): boolean {
    if (a.length !== b.length) return false;
    for (let i = 0; i < a.length; i++) {
      if (!this.keysMatch(a[i], b[i])) return false;
    }
    return true;
  }

  /** Safely clear any pending multi-step sequence */
  private clearPendingSequence(): void {
    if (!this.pendingSequence) return;
    try {
      clearTimeout(this.pendingSequence.timerId);
    } catch { /* ignore */ }
    this.pendingSequence = null;
  }

  protected isMacPlatform(): boolean {
    return /Mac|iPod|iPhone|iPad/.test(this.window.navigator.platform ?? '');
  }

  protected setupActiveUntil(activeUntil: KeyboardShortcutActiveUntil | undefined, unregister: () => void) {
    if (!activeUntil) {
      return
    }

    if (activeUntil === 'destruct') {
      inject(DestroyRef).onDestroy(unregister);
      return
    }

    // Support both real DestroyRef instances and duck-typed objects (e.g.,
    // Jasmine spies) that expose an onDestroy(fn) method for backwards
    // compatibility with earlier APIs and tests.
    if (isDestroyRefLike(activeUntil)) {
      activeUntil.onDestroy(unregister);
      return;
    }

    if (activeUntil instanceof Observable) {
      activeUntil.pipe(take(1)).subscribe(unregister);
      return
    }
  }

  /**
   * Evaluate group filters once per event and return the set of blocked group IDs.
   */
  protected precomputeBlockedGroups(event: KeyboardEvent): Set<string> {
    const blocked = new Set<string>();
    if (this.activeGroups.size === 0) return blocked;
    for (const groupId of this.activeGroups) {
      const group = this.groups.get(groupId);
      if (group && group.filter && !group.filter(event)) {
        blocked.add(groupId);
      }
    }
    return blocked;
  }
  
  protected setupActiveUntil (activeUntil: KeyboardShortcutActiveUntil|undefined, unregister: () => void) {
    if (!activeUntil) {
      return
    }

    if (activeUntil === 'destruct') {
      inject(DestroyRef).onDestroy(unregister);
      return
    } 
    
    if (activeUntil instanceof DestroyRef) {
      activeUntil.onDestroy(unregister);
      return
    } 
    
    if (activeUntil instanceof Observable) {
      activeUntil.pipe(take(1)).subscribe(unregister);
      return
    }
  }
}<|MERGE_RESOLUTION|>--- conflicted
+++ resolved
@@ -1,4 +1,3 @@
-<<<<<<< HEAD
 import {
   afterNextRender,
   computed,
@@ -40,13 +39,6 @@
   const o = obj as Record<string, unknown>;
   return typeof o['onDestroy'] === 'function';
 }
-=======
-import { DestroyRef, Injectable, OnDestroy, PLATFORM_ID, inject, signal, computed } from '@angular/core';
-import { isPlatformBrowser } from '@angular/common';
-import { KeyboardShortcut, KeyboardShortcutActiveUntil, KeyboardShortcutGroup, KeyboardShortcutUI, KeyStep } from './keyboard-shortcut.interface'
-import { KeyboardShortcutsErrorFactory } from './keyboard-shortcuts.errors';
-import { Observable, take } from 'rxjs';
->>>>>>> 73f69ce2
 
 @Injectable({
   providedIn: 'root'
@@ -61,7 +53,6 @@
   private readonly activeShortcuts = new Set<string>();
   private readonly activeGroups = new Set<string>();
   private readonly currentlyDownKeys = new Set<string>();
-<<<<<<< HEAD
   // O(1) lookup from shortcutId to its groupId to avoid scanning all groups per event
   private readonly shortcutToGroup = new Map<string, string>();
 
@@ -71,9 +62,6 @@
    */
   private readonly globalFilters = new Map<string, KeyboardShortcutFilter>();
 
-=======
-  
->>>>>>> 73f69ce2
   // Single consolidated state signal - reduces memory overhead
   private readonly state = signal({
     shortcuts: new Map<string, KeyboardShortcut>(),
@@ -120,21 +108,8 @@
   private readonly blurListener = this.handleWindowBlur.bind(this);
   private readonly visibilityListener = this.handleVisibilityChange.bind(this);
   private isListening = false;
-<<<<<<< HEAD
   /** Default timeout (ms) for completing a multi-step sequence */
   protected sequenceTimeout = 2000;
-=======
-  protected isBrowser: boolean;
-  /** Default timeout (ms) for completing a multi-step sequence */
-  protected sequenceTimeout = 2000;
-
-  /** Runtime state for multi-step sequences */
-  private pendingSequence: {
-    shortcutId: string;
-    stepIndex: number;
-    timerId: any;
-  } | null = null;
->>>>>>> 73f69ce2
 
   /** Runtime state for multi-step sequences */
   private pendingSequence: {
@@ -235,7 +210,6 @@
    */
   private findActiveConflict(newShortcut: KeyboardShortcut): string | null {
     for (const existing of this.shortcuts.values()) {
-<<<<<<< HEAD
       // Only check conflicts with active shortcuts
       if (!this.activeShortcuts.has(existing.id)) {
         continue;
@@ -253,20 +227,6 @@
       if (newShortcut.steps && existing.steps && this.stepsMatch(newShortcut.steps, existing.steps)) {
         return existing.id;
       }
-=======
-      // Compare single-step shapes if provided
-      if (newShortcut.keys && existing.keys && this.keysMatch(newShortcut.keys, existing.keys)) {
-        return existing.id;
-      }
-      if (newShortcut.macKeys && existing.macKeys && this.keysMatch(newShortcut.macKeys, existing.macKeys)) {
-        return existing.id;
-      }
-
-      // Compare multi-step shapes
-      if (newShortcut.steps && existing.steps && this.stepsMatch(newShortcut.steps, existing.steps)) {
-        return existing.id;
-      }
->>>>>>> 73f69ce2
       if (newShortcut.macSteps && existing.macSteps && this.stepsMatch(newShortcut.macSteps, existing.macSteps)) {
         return existing.id;
       }
@@ -332,7 +292,6 @@
    * @param options - Optional configuration including filter and activeUntil
    * @throws KeyboardShortcutError if group ID is already registered or if any shortcut ID or key combination conflicts
    */
-<<<<<<< HEAD
   registerGroup(groupId: string, shortcuts: KeyboardShortcut[], options?: KeyboardShortcutGroupOptions): void;
   /**
    * @deprecated Use registerGroup(groupId, shortcuts, { activeUntil }) instead
@@ -349,9 +308,6 @@
       options = { activeUntil: optionsOrActiveUntil as KeyboardShortcutActiveUntil };
     }
 
-=======
-  registerGroup(groupId: string, shortcuts: KeyboardShortcut[], activeUntil?: KeyboardShortcutActiveUntil): void {
->>>>>>> 73f69ce2
     // Check if group ID already exists
     if (this.groups.has(groupId)) {
       throw KeyboardShortcutsErrorFactory.groupAlreadyRegistered(groupId);
@@ -414,11 +370,7 @@
     });
 
     this.setupActiveUntil(
-<<<<<<< HEAD
       options.activeUntil,
-=======
-      activeUntil,
->>>>>>> 73f69ce2
       this.unregisterGroup.bind(this, groupId),
     );
   }
@@ -701,7 +653,6 @@
     if (this.isListening) {
       return;
     }
-<<<<<<< HEAD
 
     // Listen to both keydown and keyup so we can maintain a Set of currently
     // pressed physical keys. We avoid passive:true because we may call
@@ -712,18 +663,6 @@
     // and avoid stale state when the browser or tab loses focus.
     this.window.addEventListener('blur', this.blurListener);
     this.document.addEventListener('visibilitychange', this.visibilityListener);
-=======
-    
-    // Listen to both keydown and keyup so we can maintain a Set of currently
-    // pressed physical keys. We avoid passive:true because we may call
-    // preventDefault() when matching shortcuts.
-    document.addEventListener('keydown', this.keydownListener, { passive: false });
-    document.addEventListener('keyup', this.keyupListener, { passive: false });
-    // Listen for blur/visibility changes so we can clear the currently-down keys
-    // and avoid stale state when the browser or tab loses focus.
-    window.addEventListener('blur', this.blurListener);
-    document.addEventListener('visibilitychange', this.visibilityListener);
->>>>>>> 73f69ce2
     this.isListening = true;
   }
 
@@ -731,19 +670,11 @@
     if (!this.isListening) {
       return;
     }
-<<<<<<< HEAD
 
     this.document.removeEventListener('keydown', this.keydownListener);
     this.document.removeEventListener('keyup', this.keyupListener);
     this.window.removeEventListener('blur', this.blurListener);
     this.document.removeEventListener('visibilitychange', this.visibilityListener);
-=======
-    
-    document.removeEventListener('keydown', this.keydownListener);
-    document.removeEventListener('keyup', this.keyupListener);
-    window.removeEventListener('blur', this.blurListener);
-    document.removeEventListener('visibilitychange', this.visibilityListener);
->>>>>>> 73f69ce2
     this.isListening = false;
   }
 
@@ -751,7 +682,6 @@
     // Update the currently down keys with this event's key
     this.updateCurrentlyDownKeysOnKeydown(event);
 
-<<<<<<< HEAD
     // Fast path: if any global filter blocks this event, bail out before
     // scanning all active shortcuts. This drastically reduces per-event work
     // when filters are commonly blocking (e.g., while typing in inputs).
@@ -771,36 +701,23 @@
     // Evaluate active group-level filters once per event and cache blocked groups
     const blockedGroups = this.precomputeBlockedGroups(event);
 
-=======
-    // Build the pressed keys set used for matching. Prefer the currentlyDownKeys
-    // if it contains more than one non-modifier key; otherwise fall back to the
-    // traditional per-event pressed keys calculation for compatibility.
-  // Use a Set for matching to avoid allocations and sorting on every event
-  const pressedKeys = this.buildPressedKeysForMatch(event);
-    const isMac = this.isMacPlatform();
-
->>>>>>> 73f69ce2
     // If there is a pending multi-step sequence, try to advance it first
     if (this.pendingSequence) {
       const pending = this.pendingSequence;
       const shortcut = this.shortcuts.get(pending.shortcutId);
       if (shortcut) {
-<<<<<<< HEAD
         // If the pending shortcut belongs to a blocked group, cancel sequence
         const g = this.findGroupForShortcut(shortcut.id);
         if (g && blockedGroups.has(g.id)) {
           this.clearPendingSequence();
           return;
         }
-=======
->>>>>>> 73f69ce2
         const steps = isMac
           ? (shortcut.macSteps ?? shortcut.macKeys ?? shortcut.steps ?? shortcut.keys ?? [])
           : (shortcut.steps ?? shortcut.keys ?? shortcut.macSteps ?? shortcut.macKeys ?? []);
         const normalizedSteps = this.normalizeToSteps(steps as KeyStep[] | string[]);
         const expected = normalizedSteps[pending.stepIndex];
 
-<<<<<<< HEAD
   // Use per-event pressed keys for advancing sequence steps. Relying on
   // the accumulated `currentlyDownKeys` can accidentally include keys
   // from previous steps (if tests or callers don't emit keyup), which
@@ -808,15 +725,6 @@
   // a prior ['k'] step. Use getPressedKeys(event) which reflects the
   // actual modifier/main-key state for this event as a Set<string>.
   const stepPressed = this.getPressedKeys(event);
-=======
-        // Use per-event pressed keys for advancing sequence steps. Relying on
-        // the accumulated `currentlyDownKeys` can accidentally include keys
-        // from previous steps (if tests or callers don't emit keyup), which
-        // would prevent matching a simple single-key step like ['s'] after
-        // a prior ['k'] step. Use getPressedKeys(event) which reflects the
-        // actual modifier/main-key state for this event.
-        const stepPressed = this.getPressedKeys(event);
->>>>>>> 73f69ce2
 
         if (expected && this.keysMatch(stepPressed, expected)) {
           // Advance sequence
@@ -824,16 +732,12 @@
           pending.stepIndex += 1;
 
           if (pending.stepIndex >= normalizedSteps.length) {
-<<<<<<< HEAD
             // Completed - check filters before executing
             if (!this.shouldProcessEvent(event, shortcut)) {
               this.pendingSequence = null;
               return; // Skip execution due to filters
             }
 
-=======
-            // Completed
->>>>>>> 73f69ce2
             event.preventDefault();
             event.stopPropagation();
             try {
@@ -853,13 +757,8 @@
           this.clearPendingSequence();
         }
       } else {
-<<<<<<< HEAD
         // pending exists but shortcut not found
         this.clearPendingSequence();
-=======
-  // pending exists but shortcut not found
-  this.clearPendingSequence();
->>>>>>> 73f69ce2
       }
     }
 
@@ -868,22 +767,18 @@
       const shortcut = this.shortcuts.get(shortcutId);
       if (!shortcut) continue;
 
-<<<<<<< HEAD
       // Skip expensive matching entirely when the shortcut's group is blocked
       const g = this.findGroupForShortcut(shortcut.id);
       if (g && blockedGroups.has(g.id)) {
         continue;
       }
 
-=======
->>>>>>> 73f69ce2
       const steps = isMac
         ? (shortcut.macSteps ?? shortcut.macKeys ?? shortcut.steps ?? shortcut.keys ?? [])
         : (shortcut.steps ?? shortcut.keys ?? shortcut.macSteps ?? shortcut.macKeys ?? []);
       const normalizedSteps = this.normalizeToSteps(steps as KeyStep[] | string[]);
 
       const firstStep = normalizedSteps[0];
-<<<<<<< HEAD
 
       // Decide which pressed-keys representation to use for this shortcut's
       // expected step: if it requires multiple non-modifier keys, treat it as
@@ -901,9 +796,6 @@
           continue; // Skip this shortcut due to filters
         }
 
-=======
-      if (this.keysMatch(pressedKeys, firstStep)) {
->>>>>>> 73f69ce2
         if (normalizedSteps.length === 1) {
           // single-step
           event.preventDefault();
@@ -935,11 +827,7 @@
   protected handleKeyup(event: KeyboardEvent): void {
     // Remove the key from currentlyDownKeys on keyup
     const key = event.key ? event.key.toLowerCase() : '';
-<<<<<<< HEAD
     if (key && !KeyboardShortcuts.MODIFIER_KEYS.has(key)) {
-=======
-    if (key && !['control', 'alt', 'shift', 'meta'].includes(key)) {
->>>>>>> 73f69ce2
       this.currentlyDownKeys.delete(key);
     }
   }
@@ -960,11 +848,7 @@
   }
 
   protected handleVisibilityChange(): void {
-<<<<<<< HEAD
     if (this.document.visibilityState === 'hidden') {
-=======
-    if (document.visibilityState === 'hidden') {
->>>>>>> 73f69ce2
       // When the document becomes hidden, clear both pressed keys and any
       // pending multi-step sequence. This prevents sequences from remaining
       // active when the user switches tabs or minimizes the window.
@@ -982,11 +866,7 @@
     const key = event.key ? event.key.toLowerCase() : '';
 
     // Ignore modifier-only keydown entries
-<<<<<<< HEAD
     if (KeyboardShortcuts.MODIFIER_KEYS.has(key)) {
-=======
-    if (['control', 'alt', 'shift', 'meta'].includes(key)) {
->>>>>>> 73f69ce2
       return;
     }
 
@@ -1017,14 +897,6 @@
   }
 
   /**
-<<<<<<< HEAD
-=======
-   * Build the pressed keys array used for matching against registered shortcuts.
-   * If multiple non-modifier keys are currently down, include them (chord support).
-   * Otherwise fall back to single main-key detection from the event for compatibility.
-   */
-  /**
->>>>>>> 73f69ce2
    * Build the pressed keys set used for matching against registered shortcuts.
    * If multiple non-modifier keys are currently down, include them (chord support).
    * Otherwise fall back to single main-key detection from the event for compatibility.
@@ -1039,13 +911,8 @@
     if (event.shiftKey) modifiers.add('shift');
     if (event.metaKey) modifiers.add('meta');
 
-<<<<<<< HEAD
   // Collect non-modifier keys from currentlyDownKeys (excluding modifiers)
   const nonModifierKeys = Array.from(this.currentlyDownKeys).filter(k => !KeyboardShortcuts.MODIFIER_KEYS.has(k));
-=======
-    // Collect non-modifier keys from currentlyDownKeys (excluding modifiers)
-    const nonModifierKeys = Array.from(this.currentlyDownKeys).filter(k => !['control', 'alt', 'shift', 'meta'].includes(k));
->>>>>>> 73f69ce2
 
     const result = new Set<string>();
     // Add modifiers first
@@ -1057,25 +924,6 @@
     }
 
     // Fallback: single main key from the event (existing behavior)
-<<<<<<< HEAD
-=======
-    const key = event.key.toLowerCase();
-    if (!['control', 'alt', 'shift', 'meta'].includes(key)) {
-      result.add(key);
-    }
-    return result;
-  }
-
-  protected getPressedKeys(event: KeyboardEvent): string[] {
-    const keys: string[] = [];
-    
-    if (event.ctrlKey) keys.push('ctrl');
-    if (event.altKey) keys.push('alt');
-    if (event.shiftKey) keys.push('shift');
-    if (event.metaKey) keys.push('meta');
-    
-    // Add the main key (normalize to lowercase)
->>>>>>> 73f69ce2
     const key = event.key.toLowerCase();
     if (!KeyboardShortcuts.MODIFIER_KEYS.has(key)) {
       result.add(key);
@@ -1121,22 +969,14 @@
     if (pressedSet.size !== normalizedTarget.size) {
       return false;
     }
-<<<<<<< HEAD
-
-=======
-    
->>>>>>> 73f69ce2
+
     // Check if every element in normalizedTarget exists in pressedSet
     for (const key of normalizedTarget) {
       if (!pressedSet.has(key)) {
         return false;
       }
     }
-<<<<<<< HEAD
-
-=======
-    
->>>>>>> 73f69ce2
+
     return true;
   }
 
@@ -1200,25 +1040,4 @@
     }
     return blocked;
   }
-  
-  protected setupActiveUntil (activeUntil: KeyboardShortcutActiveUntil|undefined, unregister: () => void) {
-    if (!activeUntil) {
-      return
-    }
-
-    if (activeUntil === 'destruct') {
-      inject(DestroyRef).onDestroy(unregister);
-      return
-    } 
-    
-    if (activeUntil instanceof DestroyRef) {
-      activeUntil.onDestroy(unregister);
-      return
-    } 
-    
-    if (activeUntil instanceof Observable) {
-      activeUntil.pipe(take(1)).subscribe(unregister);
-      return
-    }
-  }
 }