--- conflicted
+++ resolved
@@ -123,7 +123,6 @@
 });
 ```
 
-<<<<<<< HEAD
 ### Smart Conflict Detection
 > [!IMPORTANT]
 Conflicts are only checked among **active** shortcuts, not all registered shortcuts.
@@ -174,8 +173,6 @@
 this.keyboardService.activateGroup('editor');   // Re-enable all editor shortcuts
 ```
 
-=======
->>>>>>> 73f69ce2
 ### Multi-step (sequence) shortcuts
 
 In addition to single-step shortcuts using `keys` / `macKeys`, ngx-keys supports ordered multi-step sequences using `steps` and `macSteps` on the `KeyboardShortcut` object. Each element in `steps` is itself an array of key tokens that must be pressed together for that step.
@@ -192,11 +189,7 @@
 });
 ```
 
-<<<<<<< HEAD
 **Important behavior notes**
-=======
-Important behavior notes:
->>>>>>> 73f69ce2
 
 - Default sequence timeout: the service requires the next step to be entered within 2000ms (2 seconds) of the previous step; otherwise the pending sequence is cleared. This timeout is intentionally conservative and can be changed in future releases or exposed per-shortcut if needed.
 - Steps are order-sensitive. `steps: [['ctrl','k'], ['s']]` is different from `steps: [['s'], ['ctrl','k']]`.
@@ -737,7 +730,6 @@
 });
 ```
 
-<<<<<<< HEAD
 ### Event Filtering
 
 You can configure which keyboard events should be processed by setting a filter function. This is useful for ignoring shortcuts when users are typing in input fields, text areas, or other form elements.
@@ -889,8 +881,6 @@
 - Use named filters to toggle contexts (modals, editors) without allocating new closures per interaction.
 - Avoid complex DOM traversals inside filters; if needed, memoize simple queries or use attributes (e.g., data-no-shortcuts).
 
-=======
->>>>>>> 73f69ce2
 ## Building
 
 To build the library:
